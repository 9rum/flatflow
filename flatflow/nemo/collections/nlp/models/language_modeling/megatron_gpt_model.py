# Adapted from https://github.com/NVIDIA/NeMo/blob/v2.0.0/nemo/collections/nlp/models/language_modeling/megatron_gpt_model.py
# Copyright (c) 2025, The FlatFlow Authors.
# Copyright (c) 2021, NVIDIA CORPORATION.  All rights reserved.
#
# Licensed under the Apache License, Version 2.0 (the "License");
# you may not use this file except in compliance with the License.
# You may obtain a copy of the License at
#
#     http://www.apache.org/licenses/LICENSE-2.0
#
# Unless required by applicable law or agreed to in writing, software
# distributed under the License is distributed on an "AS IS" BASIS,
# WITHOUT WARRANTIES OR CONDITIONS OF ANY KIND, either express or implied.
# See the License for the specific language governing permissions and
# limitations under the License.

import itertools
import os
import queue
import warnings
from contextlib import nullcontext
from dataclasses import fields
from functools import cache, partial
from importlib.metadata import version
from typing import Any, Dict, Iterator, List, Optional, Union

<<<<<<< HEAD

=======
>>>>>>> d8fa9bcc
import nvtx
import packaging
import torch
import torch.export
from omegaconf import OmegaConf
from omegaconf.dictconfig import DictConfig
from pytorch_lightning.accelerators import CPUAccelerator
from pytorch_lightning.loops.fetchers import _DataFetcherWrapper
from pytorch_lightning.trainer.trainer import Trainer
from torch._decomp import get_decompositions
from torch.nn.attention import SDPBackend, sdpa_kernel
from transformers import AutoModelForCausalLM, AutoTokenizer

import flatflow.megatron.core.pipeline_parallel.schedules
import flatflow.nemo.collections.nlp.data.language_modeling.megatron
import flatflow.torch.profiler
import flatflow.torch.utils.data

from nemo.collections.common.parts.utils import apply_rope_scaling, extend_instance
from nemo.collections.nlp.data.language_modeling.megatron.data_samplers import (
    MegatronCorePretrainingSampler,
    MegatronPretrainingRandomSampler,
    MegatronPretrainingSampler,
)
from nemo.collections.nlp.data.language_modeling.megatron.gpt_dataset import build_train_valid_test_datasets
from nemo.collections.nlp.data.language_modeling.megatron.gpt_fim_dataset import GPTFIMDataset, GPTFIMDatasetConfig
from nemo.collections.nlp.models.language_modeling.megatron.falcon.falcon_spec import get_falcon_layer_spec
from nemo.collections.nlp.models.language_modeling.megatron.gpt_full_te_layer_autocast_spec import (
    get_gpt_full_te_layer_autocast_spec,
)
from nemo.collections.nlp.models.language_modeling.megatron.gpt_layer_modelopt_spec import get_gpt_layer_modelopt_spec
from nemo.collections.nlp.models.language_modeling.megatron.gpt_model import GPTModel
from nemo.collections.nlp.models.language_modeling.megatron_base_model import MegatronBaseModel
from nemo.collections.nlp.modules.common.megatron.build_model import build_model
from nemo.collections.nlp.modules.common.megatron.module import Float16Module
from nemo.collections.nlp.modules.common.megatron.utils import (
    ApexGuardDefaults,
    average_losses_across_data_parallel_group,
    get_all_params_for_weight_decay_optimization,
    get_ltor_masks_and_position_ids,
    get_params_for_weight_decay_optimization,
)
from nemo.collections.nlp.modules.common.text_generation_strategy import TextGenerationStrategy
from nemo.collections.nlp.modules.common.text_generation_utils import (
    generate,
    get_computeprob_response,
    get_default_length_params,
    get_default_sampling_params,
    megatron_gpt_generate,
)
from nemo.collections.nlp.modules.common.transformer.text_generation import (
    LengthParam,
    OutputType,
    SamplingParam,
    TextGeneration,
)
from nemo.collections.nlp.parts import utils_funcs
from nemo.collections.nlp.parts.utils_funcs import activation_to_func, get_last_rank
from nemo.core.classes import Exportable
from nemo.core.classes.common import PretrainedModelInfo
from nemo.core.neural_types import ChannelType, NeuralType
from nemo.utils import logging
from nemo.utils.import_utils import safe_import, safe_import_from
from nemo.utils.te_utils import is_float8tensor

try:
    import megatron.core as core
    from megatron.core import InferenceParams, parallel_state, tensor_parallel
    from megatron.core.datasets.blended_megatron_dataset_builder import BlendedMegatronDatasetBuilder
    from megatron.core.datasets.gpt_dataset import GPTDataset, GPTDatasetConfig, MockGPTDataset
    from megatron.core.datasets.utils import get_blend_from_list
    from megatron.core.dist_checkpointing.dict_utils import dict_list_map_inplace
    from megatron.core.dist_checkpointing.mapping import LocalNonpersitentObject, ShardedObject
    from megatron.core.distributed import DistributedDataParallel as McoreDDP
    from megatron.core.distributed import DistributedDataParallelConfig, finalize_model_grads

    # NeMo's implementation of the get_gpt_layer_ammo_spec function is temporarily used
    # from megatron.core.inference.gpt.model_specs import get_gpt_layer_ammo_spec
    from megatron.core.models.gpt import GPTModel as MCoreGPTModel
    from megatron.core.models.gpt.gpt_layer_specs import (
        get_gpt_layer_local_spec,
        get_gpt_layer_with_transformer_engine_spec,
    )
    from megatron.core.pipeline_parallel.schedules import get_forward_backward_func
    from megatron.core.transformer.module import Float16Module as MCoreFloat16Module
    from megatron.core.transformer.transformer_config import TransformerConfig
    from megatron.core.utils import (
        drain_embedding_wgrad_compute,
        get_model_config,
        init_method_normal,
        scaled_init_method_normal,
    )

    HAVE_MEGATRON_CORE = True

except (ImportError, ModuleNotFoundError):

    TransformerConfig = ApexGuardDefaults

    HAVE_MEGATRON_CORE = False

try:
    from megatron.core.num_microbatches_calculator import (
        get_current_global_batch_size,
        get_num_microbatches,
        update_num_microbatches,
    )

except (ImportError, ModuleNotFoundError):
    logging.warning("Megatron num_microbatches_calculator not found, using Apex version.")
    from apex.transformer.pipeline_parallel.utils import (
        get_current_global_batch_size,
        get_num_microbatches,
        update_num_microbatches,
    )

transformer_engine, HAVE_TE = safe_import("transformer_engine")
te_module, HAVE_TE_MODULE = safe_import_from("transformer_engine.pytorch", "module")
get_gpt_layer_with_te_and_hyena_spec, HAVE_HYENA_SPEC = safe_import_from(
    "nemo.collections.nlp.modules.common.hyena.hyena_spec", "get_gpt_layer_with_te_and_hyena_spec"
)
HAVE_TE = HAVE_TE and HAVE_TE_MODULE and HAVE_HYENA_SPEC


@cache
def mcore_supports_moe() -> bool:
    global HAVE_MEGATRON_CORE
    if not HAVE_MEGATRON_CORE:
        return False
    try:
        from megatron.core.transformer.moe.router import TopKRouter

        return True
    except ImportError:
        return False


## TODO: This function will not work if TE is not installed
def get_specs(spec_name, transformer_config=None, use_te=True, hyena_cfg: Dict = None):
    from nemo.collections.nlp.models.language_modeling.megatron.gemma2.gemma2_spec import get_gemma2_layer_spec

    # else cases for backwards compatibility with neva
    num_experts = transformer_config.num_moe_experts if transformer_config else None
    moe_grouped_gemm = transformer_config.moe_grouped_gemm if transformer_config else False

    if num_experts is not None:
        assert mcore_supports_moe(), "Megatron-core >= v0.5.0 is required for MoE"

    if use_te and spec_name == '':
        spec_name = 'te_gpt'
    name_spec_dict = {
        "": get_gpt_layer_local_spec(num_experts, moe_grouped_gemm),
        "te_gpt": get_gpt_layer_with_transformer_engine_spec(num_experts, moe_grouped_gemm),
        "megatron_falcon_gpt": get_falcon_layer_spec(),
        "megatron_gemma2": get_gemma2_layer_spec(),
        "megatron_gpt_full_te_layer_autocast": get_gpt_full_te_layer_autocast_spec(transformer_config),
        "modelopt": get_gpt_layer_modelopt_spec(num_experts),
        "te_gpt_hyena": get_gpt_layer_with_te_and_hyena_spec(hyena_cfg),
    }
    if spec_name not in name_spec_dict:
        raise ValueError(f"Spec name '{spec_name}' is not recognized.")
    return name_spec_dict[spec_name]


def mcore_model_customize(cfg, model):
    if cfg.get("apply_embedding_scaling", False) and parallel_state.is_pipeline_first_stage():
        extend_instance(model.embedding, EmbeddingScalingMixin)
    if cfg.get('scale_positional_embedding', False):
        model.rotary_pos_emb.inv_freq = apply_rope_scaling(model.rotary_pos_emb.inv_freq)
    if cfg.get("mcore_customization_config", {}).get("final_logit_softcapping", 0):
        from nemo.collections.nlp.models.language_modeling.megatron.gemma2.gemma2_modules import Gemma2OutputLayer

        extend_instance(model.output_layer, Gemma2OutputLayer)


class EmbeddingScalingMixin(torch.nn.Module):
    """
    A mixin class for scaling embeddings in Megatron GPT.
    The scaling is applied only if the configuration (accessible via `self.config`)
    includes `apply_embedding_scaling` set to True.
    """

    def forward(self, **kwargs):
        """
        Forward pass that scales the output embeddings from the `forward` method of
        the superclass by the square root of the hidden size specified in the configuration.
        """
        embeddings = super().forward(**kwargs)
        return embeddings * torch.tensor(self.config.hidden_size**0.5, dtype=embeddings.dtype)


class MegatronGPTExportableModel(torch.nn.Module, Exportable):
    """
    Megatron GPT Wrapper for ONNX export
    """

    def __init__(self, model):
        super().__init__()
        self.model = model
        self.fp8_enabled = model.cfg.get('fp8', False)
        self.fp8_recipe = None
        if self.fp8_enabled and HAVE_TE:
            self.fp8_recipe = transformer_engine.common.recipe.DelayedScaling(
                margin=0, interval=1, fp8_format=transformer_engine.common.recipe.Format.E4M3
            )

        self.dtype = utils_funcs.torch_dtype_from_precision(model.cfg.precision)

    def forward(self, tokens, position_ids, attention_mask):
        if self.fp8_enabled and HAVE_TE:
            with (
                transformer_engine.pytorch.onnx_export(self.fp8_enabled),
                transformer_engine.pytorch.fp8_autocast(enabled=self.fp8_enabled, fp8_recipe=self.fp8_recipe),
                torch.no_grad(),
                torch.inference_mode(),
                torch.autocast('cuda', dtype=self.dtype),
                warnings.catch_warnings(),
            ):
                warnings.filterwarnings(action='ignore', category=torch.jit.TracerWarning, module=r'.*')
                assert tokens.shape == position_ids.shape
                assert attention_mask.shape[2] == attention_mask.shape[3] == tokens.shape[1] == position_ids.shape[1]
                output_tensor = self.model.forward(
                    tokens=tokens.cuda(),
                    text_position_ids=position_ids.cuda(),
                    attention_mask=attention_mask.cuda(),
                    labels=None,
                )
        else:
            with (
                torch.no_grad(),
                torch.inference_mode(),
                torch.autocast('cuda', dtype=self.dtype),
                warnings.catch_warnings(),
            ):
                warnings.filterwarnings(action='ignore', category=torch.jit.TracerWarning, module=r'.*')
                assert tokens.shape == position_ids.shape
                assert attention_mask.shape[2] == attention_mask.shape[3] == tokens.shape[1] == position_ids.shape[1]
                output_tensor = self.model.forward(
                    tokens=tokens.cuda(),
                    text_position_ids=position_ids.cuda(),
                    attention_mask=attention_mask.cuda(),
                    labels=None,
                )

        return output_tensor

    def freeze(self):
        for param in self.parameters():
            param.requires_grad = False

    def input_example(self, max_batch=1, max_dim=768, seq_len=6):
        ids = [self.model.tokenizer.text_to_ids(text) for text in ["how is the weather on           Sunday"]]
        id_tensors = [torch.unsqueeze(torch.LongTensor(id_list), dim=0) for id_list in ids]
        masks_and_position_ids = [
            get_ltor_masks_and_position_ids(id_tensor, self.model.tokenizer.eos_id, False, False, False)
            for id_tensor in id_tensors
        ]
        for tokens, attn_mask_and_pos_ids in zip(id_tensors, masks_and_position_ids):
            attn_mask, _, pos_ids = attn_mask_and_pos_ids
            return tokens, pos_ids, attn_mask

    @property
    def input_types(self) -> Optional[Dict[str, NeuralType]]:
        return {
            "input_ids": NeuralType(('B', 'T'), ChannelType()),
            "position_ids": NeuralType(('B', 'T'), ChannelType()),
            "attention_mask": NeuralType(('D', 'D', 'T', 'T'), ChannelType()),
        }

    @property
    def output_types(self) -> Optional[Dict[str, NeuralType]]:
        return {"logits": NeuralType(('B', 'T', 'D'), ChannelType())}

    @property
    def input_names(self) -> List[str]:
        return ['input_ids', 'position_ids', 'attention_mask']

    @property
    def output_names(self) -> List[str]:
        return ['logits']


class MegatronGPTModel(MegatronBaseModel, TextGeneration):
    """
    Megatron GPT pretraining
    """

    def __init__(self, cfg: DictConfig, trainer: Trainer):
        if not HAVE_MEGATRON_CORE:
            logging.warning(
                "megatron-core was not found. Please see the NeMo README for installation instructions: https://github.com/NVIDIA/NeMo#megatron-gpt."
            )
        # this prevents base constructor from initializing tokenizer
        self.tokenizer = None
        super().__init__(cfg, trainer=trainer, no_lm_init=True)

        self._validate_trainer()

        # build the transformer config
        # TODO: add type hint once pip package is out
        self.transformer_config = self.build_transformer_config()

        self.megatron_amp_O2 = cfg.get('megatron_amp_O2', False)

        self.mcore_gpt = cfg.get('mcore_gpt', False)
        self.spec_name = cfg.get('name', '')
        if cfg.get('fp8', False):
            self.prev_step_training = True
        self.continue_training = True if cfg.get("restore_from_ckpt") else False

        self.rampup_batch_size = self.cfg.get('rampup_batch_size', None)
        if self.rampup_batch_size:
            self.prev_consumed_samples = 0
            self.if_first_step = 0
            self.prev_global_batch_size = None

        if cfg.get('data', None) is not None:
            self.reset_position_ids = cfg.data.get('reset_position_ids', False)
            self.reset_attention_mask = cfg.data.get('reset_attention_mask', False)
            self.eod_mask_loss = cfg.data.get('eod_mask_loss', False)

        if not self.megatron_amp_O2 and self.cfg.get('virtual_pipeline_model_parallel_size', None):
            raise ValueError('Virtual pipeline model parallel is only supported when using megatron_amp_O2')

        if not self.megatron_amp_O2 and self.cfg.get('expert_model_parallel_size', 1) > 1:
            raise ValueError('Expert parallelism is only supported when using megatron_amp_O2')

        if self.cfg.get('expert_model_parallel_size', 1) > 1 and self.with_distributed_adam:
            if not self.use_mcore_dist_optim:
                raise ValueError(
                    'Expert parallelism is currently not supporting Apex distributed optimizer, use Mcore distributed optimizer instead'
                )

        self.transformer_engine = cfg.get('transformer_engine', False)
        if self.megatron_amp_O2 and not self.transformer_engine:
            logging.warning('megatron_amp_O2 is enabled but transformer-engine is not.')

        # build_model returns a list of modules which are used for interleaved pipeline parallelism
        if isinstance(self.trainer.accelerator, CPUAccelerator):
            self.model = build_model(
                model_provider_func=self.model_provider_func,
                wrap_with_ddp=False,
                on_cpu=True,
                virtual_pipeline_model_parallel_size=self.cfg.get('virtual_pipeline_model_parallel_size', None),
            )
        else:
            build_model_context = nullcontext
            if HAVE_TE and self.cfg.get('fp8', False) and self.cfg.get('fp8_params', False):
                build_model_context = transformer_engine.pytorch.fp8_model_init
            with build_model_context():
                self.model = build_model(
                    model_provider_func=self.model_provider_func,
                    wrap_with_ddp=False,
                    virtual_pipeline_model_parallel_size=self.cfg.get('virtual_pipeline_model_parallel_size', None),
                    on_cpu=cfg.get('use_cpu_initialization', False),
                )

        # if we're not using interleaved, then self.model is a module.
        if self.cfg.get('virtual_pipeline_model_parallel_size', None) is None and (not self.use_mcore_dist_optim):
            self.model = self.model[0]

        if self.megatron_amp_O2:

            if not self.with_distributed_adam and not self.cfg.get("use_cpu_initialization", False):
                # Pre-allocate the model on GPU to have master parameters allocated on the same device with matching data type
                if isinstance(self.model, list):
                    for module in self.model:
                        module.cuda(torch.cuda.current_device())
                else:
                    self.model.cuda(torch.cuda.current_device())

            self._wrap_model_for_O2()

        self.enable_autocast = (
            True if (not self.megatron_amp_O2) and (self.autocast_dtype in [torch.float16, torch.bfloat16]) else False
        )

        # configuration used for inference
        self._inference_config = None

        # Convert the global-batch-based profile index to micro-batch index
        if hasattr(self, '_nsys_profile_enabled') or hasattr(self, '_memory_profile_enabled'):
            mp_size = cfg.get('tensor_model_parallel_size', 1) * cfg.get('pipeline_model_parallel_size', 1)
            cp_size = cfg.get('context_parallel_size', 1)
            data_parallel_world_size = trainer.world_size // (mp_size * cp_size)
            grad_accum_steps = cfg.get('global_batch_size') // (cfg.get('micro_batch_size') * data_parallel_world_size)
            if hasattr(self, '_nsys_profile_enabled'):
                self._nsys_profile_start_step *= grad_accum_steps
                self._nsys_profile_end_step *= grad_accum_steps
            if hasattr(self, '_memory_profile_enabled'):
                self._memory_profile_start_step *= grad_accum_steps
                self._memory_profile_end_step *= grad_accum_steps

        self.get_attention_mask_from_fusion = self.cfg.get('get_attention_mask_from_fusion', True)
        self.initialize_ub = self.cfg.get('ub_tp_comm_overlap', False)
        self.log_train_loss = bool(int(os.getenv("NEMO_LOG_TRAIN_LOSS", 1)))
        self.log_memory_usage = bool(int(os.getenv("NEMO_LOG_MEMORY_USAGE", 0)))
        self.loss_broadcast_src_rank = None
        data_cfg = cfg.get('data', {})
        self.validation_drop_last = data_cfg.get('validation_drop_last', True)
        self.sample_weight = data_cfg.get('sample_weight', 'token')
        self.validation_param_sync_overlap = self.cfg.get('validation_param_sync_overlap', False)

        self.inference_params = None

        # Reset learning rate params
        self.if_init_step = True
        self.reset_lr = self.cfg.get('reset_lr', False)
        self.reset_lr_steps = self.cfg.get('reset_lr_steps', False)
        if self.reset_lr and (not self.with_distributed_adam or not self.megatron_amp_O2):
            raise ValueError(
                'Learning rate reset feature is only supported with the distributed optmizer and megatron_amp_O2 for now.'
            )

        # default to false since this doesn't work with sequence parallelism currently
        self.use_loss_mask = self.cfg.get('use_loss_mask', False)

        if self.use_loss_mask and self.transformer_config.sequence_parallel:
            raise ValueError('Loss mask is not supported with sequence parallelism.')

        # FlatFlow settings
<<<<<<< HEAD
        self.use_flatflow = cfg.get("use_flatflow", True)
        self.enable_profile = cfg.get("enable_profile", True)
=======
        self.use_flatflow = cfg.get("use_flatflow", False)
        self.enable_profile = cfg.get("enable_profile", False)
>>>>>>> d8fa9bcc

        if self.use_flatflow:
            if isinstance(self.model, list):
                config = get_model_config(self.model[0])
            else:
                config = get_model_config(self.model)
            config.variable_seq_lengths = True
        
        # Model path for export functionality (if available)
        self.model_path = cfg.get("restore_from_path", None)
        if self.model_path and self.model_path.endswith("/model.nemo"):
            self.model_path = self.model_path.split("/model.nemo")[0]

    def set_inference_config(self, inference_config):
        self._inference_config = inference_config

    def get_inference_config(self):
        return self._inference_config

    def model_provider_func(self, pre_process, post_process):
        """Model depends on pipeline paralellism."""
        if self.mcore_gpt:

            model = MCoreGPTModel(
                config=self.transformer_config,
                transformer_layer_spec=get_specs(
                    self.spec_name,
                    self.transformer_config,
                    self.transformer_engine,
                    self.cfg.get('hyena', None),
                ),
                vocab_size=self.cfg.get('override_vocab_size', self.padded_vocab_size),
                max_sequence_length=self.cfg.get('encoder_seq_length', 512),
                pre_process=pre_process,
                post_process=post_process,
                parallel_output=True,
                share_embeddings_and_output_weights=self.cfg.get('share_embeddings_and_output_weights', True),
                position_embedding_type=self.cfg.get('position_embedding_type', 'learned_absolute'),
                rotary_percent=self.cfg.get('rotary_percentage', 1.0),
                seq_len_interpolation_factor=self.cfg.get('seq_len_interpolation_factor', None),
                rotary_base=self.cfg.get('rotary_base', 10000),
            )
            mcore_model_customize(self.cfg, model)
        else:
            assert self.cfg.get('num_query_groups', None) is None or self.cfg.get(
                'num_query_groups', None
            ) == self.cfg.get(
                'num_attention_heads', None
            ), "Group Query Attention is only supported in Megatron Core. Set 'mcore_gpt' to use GQA."

            model = GPTModel(
                config=self.model_parallel_config,
                vocab_size=self.cfg.get('override_vocab_size', self.padded_vocab_size),
                hidden_size=self.cfg.hidden_size,
                max_position_embeddings=self.cfg.max_position_embeddings,
                num_layers=self.cfg.num_layers,
                num_attention_heads=self.cfg.num_attention_heads,
                apply_query_key_layer_scaling=self.cfg.get('apply_query_key_layer_scaling', True),
                kv_channels=self.cfg.get('kv_channels', None),
                ffn_hidden_size=self.cfg.ffn_hidden_size,
                num_tokentypes=0,
                parallel_output=True,
                pre_process=pre_process,
                post_process=post_process,
                init_method_std=self.cfg.get('init_method_std', 0.02),
                use_scaled_init_method=self.cfg.get('use_scaled_init_method', True),
                fp16_lm_cross_entropy=self.cfg.get('fp16_lm_cross_entropy', False),
                hidden_dropout=self.cfg.get('hidden_dropout', 0.1),
                attention_dropout=self.cfg.get('attention_dropout', 0.1),
                ffn_dropout=self.cfg.get('ffn_dropout', 0.0),
                precision=self.cfg.get('precision', 16),
                fp32_residual_connection=self.cfg.get('fp32_residual_connection', False),
                activations_checkpoint_granularity=self.cfg.get('activations_checkpoint_granularity', None),
                activations_checkpoint_method=self.cfg.get('activations_checkpoint_method', None),
                activations_checkpoint_num_layers=self.cfg.get('activations_checkpoint_num_layers', 1),
                activations_checkpoint_layers_per_pipeline=self.cfg.get(
                    'activations_checkpoint_layers_per_pipeline', None
                ),
                normalization=self.cfg.get('normalization', 'layernorm'),
                layernorm_epsilon=self.cfg.get('layernorm_epsilon', 1e-5),
                onnx_safe=self.cfg.get('onnx_safe', False),
                bias=self.cfg.get('bias', True),
                bias_activation_fusion=self.cfg.get('bias_activation_fusion', True),
                bias_dropout_add_fusion=self.cfg.get('bias_dropout_add_fusion', True),
                activation=self.cfg.get('activation', 'gelu'),
                headscale=self.cfg.get('headscale', False),
                transformer_block_type=self.cfg.get('transformer_block_type', 'pre_ln'),
                openai_gelu=self.cfg.get('openai_gelu', False),
                normalize_attention_scores=self.cfg.get('normalize_attention_scores', True),
                position_embedding_type=self.cfg.get('position_embedding_type', 'learned_absolute'),
                rotary_percentage=self.cfg.get('rotary_percentage', 1.0),
                share_embeddings_and_output_weights=self.cfg.get('share_embeddings_and_output_weights', True),
                attention_type=self.cfg.get('attention_type', 'multihead'),
                masked_softmax_fusion=self.cfg.get('masked_softmax_fusion', True),
                persist_layer_norm=self.cfg.get('persist_layer_norm', False),
                transformer_engine=self.cfg.get('transformer_engine', False),
                fp8=self.cfg.get('fp8', False),
                fp8_e4m3=self.cfg.get('fp8_e4m3', False),
                fp8_hybrid=self.cfg.get('fp8_hybrid', False),
                fp8_margin=self.cfg.get('fp8_margin', 0),
                fp8_interval=self.cfg.get('fp8_interval', 1),
                fp8_amax_history_len=self.cfg.get('fp8_amax_history_len', 1024),
                fp8_amax_compute_algo=self.cfg.get('fp8_amax_compute_algo', 'max'),
                reduce_amax=self.cfg.get('reduce_amax', True),
                use_emha=self.cfg.get('use_emha', False),
                ub_tp_comm_overlap=self.cfg.get('ub_tp_comm_overlap', False),
                use_flash_attention=self.cfg.get('use_flash_attention', False),
                megatron_legacy=self.cfg.get('megatron_legacy', False),
                seq_len_interpolation_factor=self.cfg.get('seq_len_interpolation_factor', None),
                rotary_base=self.cfg.get('rotary_base', 10000),
            )
            if self.cfg.get("apply_embedding_scaling", False) and parallel_state.is_pipeline_first_stage():
                extend_instance(model.language_model.embedding, EmbeddingScalingMixin)
        return model

    def setup_optimizer_param_groups(self):
        """ModelPT override. Optimizer will get self._optimizer_param_groups"""
        if self.cfg.get('do_layer_norm_weight_decay', False):
            if isinstance(self.model, list):
                self._optimizer_param_groups = get_all_params_for_weight_decay_optimization(self.model)
            else:
                self._optimizer_param_groups = get_all_params_for_weight_decay_optimization([self.model])

        else:
            self._optimizer_param_groups = get_params_for_weight_decay_optimization(self.model)

    def setup_mcore_distributed_parallel(self):
        """Set up mcore distributed data parallel"""
        if self.with_distributed_adam and self.use_mcore_dist_optim:
            config = get_model_config(self.model[0])
            ddp_config = DistributedDataParallelConfig(
                grad_reduce_in_fp32=(self.cfg.optim.get('grad_sync_dtype', 'fp32') == 'fp32'),
                overlap_grad_reduce=self.cfg.optim.get('overlap_grad_sync', False),
                use_distributed_optimizer=True,
                check_for_nan_in_grad=self.cfg.optim.get('check_for_nan_in_grad', False),
                # mcore bucket_size is based on num of parameters, therefore not
                # using bucket_cap_mb to configure bucket_size here
                bucket_size=self.cfg.optim.get('ddp_bucket_size', None),
                average_in_collective=self.cfg.optim.get('average_in_collective', True),
                overlap_param_gather=self.cfg.optim.get('overlap_param_gather', False),
                align_param_gather=self.cfg.optim.get('align_param_gather', False),
                fp8_param_gather=self.cfg.get('fp8_params', False),
            )
            self.model = [
                McoreDDP(
                    config,
                    ddp_config,
                    model_chunk,
                    # Turn off bucketing for model_chunk 2 onwards, since communication for these
                    # model chunks is overlapped with compute anyway.
                    disable_bucketing=(model_chunk_idx > 0)
                    or self.cfg.optim.get('overlap_param_gather_with_optimizer_step', False),
                )
                for (model_chunk_idx, model_chunk) in enumerate(self.model)
            ]

            # (TODO) Broadcast params from data parallel src rank to other data parallel ranks.
            # by calling model_module.broadcast_params() if the model is randomly initialized.

    def configure_optimizers(self):

        if self.with_distributed_adam and not self.use_mcore_dist_optim:

            # Special handling for embedding grads
            with_fp32_embedding_grads = self.cfg.get('with_fp32_embedding_grads', True)
            modules = self.get_model_module_list()
            if parallel_state.is_pipeline_first_stage(ignore_virtual=True):
                module = modules[0]  # first virtual rank has the embeddings

                # Word embeddings: use FP32 grads and disable
                # overlapped grad sync with pipeline parallelism
                word_embeddings = (
                    module.shared_embedding_or_output_weight() if self.mcore_gpt else module.word_embeddings_weight()
                )
                word_embeddings._with_fp32_optimizer = with_fp32_embedding_grads
                if parallel_state.get_pipeline_model_parallel_world_size() > 1 and self.cfg.get(
                    'share_embeddings_and_output_weights', True
                ):
                    word_embeddings._disable_greedy_grad_copy = not self.megatron_amp_O2
                    word_embeddings._disable_overlap_grad_sync = True

                # Position embeddings: use FP32 grads
                position_embeddings = None
                if self.mcore_gpt:
                    if module.embedding.add_position_embedding:
                        position_embeddings = module.embedding.position_embeddings.weight
                else:
                    position_embeddings = module.position_embeddings_weight()
                if position_embeddings is not None:
                    position_embeddings._with_fp32_optimizer = with_fp32_embedding_grads

            # Handle case where embeddings are used in output layer
            if parallel_state.is_pipeline_last_stage(ignore_virtual=True) and self.cfg.get(
                'share_embeddings_and_output_weights', True
            ):
                module = modules[-1]  # last virtual rank has the embeddings
                word_embeddings = (
                    module.shared_embedding_or_output_weight() if self.mcore_gpt else module.word_embeddings_weight()
                )
                word_embeddings._with_fp32_optimizer = with_fp32_embedding_grads
                if parallel_state.get_pipeline_model_parallel_world_size() > 1:
                    word_embeddings._disable_greedy_grad_copy = not self.megatron_amp_O2
                    word_embeddings._disable_overlap_grad_sync = True

            # Disable overlapped grad sync for layer norm grads when
            # sequence parallelism is enabled
            for param in self.parameters():
                if getattr(param, 'sequence_parallel', False):
                    param._disable_greedy_grad_copy = not self.megatron_amp_O2
                    param._disable_overlap_grad_sync = True

            # Initialize parameter buckets for overlapped grad and param syncs
            # Note: Params with disabled overlapping and params in the
            # first layer are put together in a bucket. If FP8 tensors
            # are detected, those are also put in the first layer's
            # bucket.
            def make_parameter_bucket(module: torch.nn.Module) -> List[torch.nn.Parameter]:
                bucket = [
                    param for param in module.parameters() if not getattr(param, '_disable_overlap_grad_sync', False)
                ]
                if any(is_float8tensor(param) for param in bucket):
                    bucket = list(filter(is_float8tensor, bucket))
                return bucket

            buckets = []
            if self.cfg.get('virtual_pipeline_model_parallel_size', None) is not None:
                # Initialize a bucket for each virtual pipeline stage
                for module in self.model:
                    buckets.append(make_parameter_bucket(module))
            else:
                # Initialize a bucket for each Transformer layer
                modules = self.model if isinstance(self.model, list) else [self.model]
                for module in modules:
                    if isinstance(module, (Float16Module, MCoreFloat16Module)):
                        module = module.module
                    layers = module.decoder.layers if self.mcore_gpt else module.language_model.encoder.layers
                    buckets.extend(make_parameter_bucket(layer) for layer in layers)
            buckets.reverse()
            used_params = set(itertools.chain.from_iterable(buckets))
            buckets[-1].extend(p for p in self.parameters() if p not in used_params)
            self.distributed_adam_buckets = buckets

        return super().configure_optimizers()

    def forward(self, tokens, text_position_ids, attention_mask, labels):
        output_tensor = self.model(tokens, text_position_ids, attention_mask, labels=labels)
        return output_tensor

    def fwd_bwd_step(self, dataloader_iter, forward_only, first_val_step=None):

        # handle asynchronous grad reduction
        no_sync_func = None
        grad_sync_func = None
        param_sync_func = None
        if self.with_distributed_adam:
            if forward_only:
                if self.validation_param_sync_overlap:
                    param_sync_func = self.sync_overlap_parameters
            elif not self.use_mcore_dist_optim:
                no_sync_func = partial(
                    self._optimizer.no_sync,
                    greedy_grad_copy=self.megatron_amp_O2,
                )
                grad_sync_func = self.reduce_overlap_gradients
                param_sync_func = self.sync_overlap_parameters
            else:
                if self.cfg.optim.get("overlap_grad_sync", False):
                    no_sync_func = [model_chunk.no_sync for model_chunk in self.model]
                    no_sync_func = no_sync_func[0] if len(self.model) == 1 else no_sync_func

                    if self.cfg.optim.get("align_grad_reduce", True):
                        grad_sync_func = [model_chunk.start_grad_sync for model_chunk in self.model]
                        grad_sync_func = grad_sync_func[0] if len(self.model) == 1 else grad_sync_func
                if self.cfg.optim.get("overlap_param_sync", False) and self.cfg.optim.get("align_param_gather", False):
                    param_sync_func = [model_chunk.start_param_sync for model_chunk in self.model]
                    param_sync_func = param_sync_func[0] if len(self.model) == 1 else param_sync_func

        # pipeline schedules will get these from self.model.config
        for module in self.get_model_module_list():
            module.config.no_sync_func = no_sync_func
            module.config.grad_sync_func = grad_sync_func
            module.config.param_sync_func = param_sync_func
            if self.use_mcore_dist_optim:
                module.config.finalize_model_grads_func = finalize_model_grads

        # Handle FlatFlow vs standard data iteration
        num_microbatches = get_num_microbatches()
        if not self.use_flatflow or forward_only:
            # Standard mode - use parent implementation
            data_iterator = self._make_data_iterator_list(dataloader_iter)
            seq_length = self.cfg.encoder_seq_length
            micro_batch_size = self.cfg.micro_batch_size
        else:
            # FlatFlow mode - prepare microbatches
            batch = []
            iter_count = num_microbatches
            while len(batch) < iter_count:
                if isinstance(dataloader_iter, _DataFetcherWrapper):
                    microbatch, _, _ = next(dataloader_iter)
                else:
                    microbatch = next(dataloader_iter)
                batch.append(microbatch)
            
            # Log token counts if enabled
            log_token_counts = self.cfg.get('log_token_counts', False)
            if log_token_counts:
                token_count_avg = sum([mb.get('token_count', mb['tokens'].numel()) for mb in batch]) / (len(batch) * self.cfg.micro_batch_size)
                self.log('tokens_avg', token_count_avg, prog_bar=True, sync_dist=True, batch_size=1)
            
            # seq_length is required but will be ignored for FlatFlow
            seq_length = sum([mb['tokens'].shape[1] for mb in batch])
            data_iterator = itertools.chain(batch)
            micro_batch_size = 1  # FlatFlow uses microbatch size of 1

        # run forward and backwards passes for an entire global batch
        # we do this inside training_step to support pipeline parallelism
        fwd_bwd_function = flatflow.megatron.core.pipeline_parallel.schedules.get_forward_backward_func()

        # TODO @akhattar: add num_micro_batches_with_partial_activation_checkpoints when ready
        losses_reduced_per_micro_batch = fwd_bwd_function(
            forward_step_func=self.get_forward_output_and_loss_func(forward_only),
            data_iterator=data_iterator,
            model=self.model,
            num_microbatches=num_microbatches,
            forward_only=forward_only,
            seq_length=seq_length,
            micro_batch_size=micro_batch_size,
            first_val_step=first_val_step,
            enable_profile=self.enable_profile,
        )

        # only the last stages of the pipeline return losses
        if losses_reduced_per_micro_batch:
            if (not forward_only) or self.validation_drop_last:
                # average loss across micro batches
                loss_tensors_list = [loss_reduced['avg'] for loss_reduced in losses_reduced_per_micro_batch]
                loss_tensor = torch.concat(loss_tensors_list)
                loss_mean = loss_tensor.mean()
            else:
                # Get the total loss since micro batches sizes are not uniform
                loss_sum_tensors_list = [
                    loss_sum['loss_sum_and_ub_size']
                    for loss_sum in losses_reduced_per_micro_batch
                    if loss_sum['loss_sum_and_ub_size'][1] > 0
                ]
                loss_sum = (
                    torch.vstack(loss_sum_tensors_list).sum(axis=0)
                    if len(loss_sum_tensors_list) > 0
                    else torch.tensor([0.0, 0.0]).cuda()
                )
                return loss_sum
        else:
            # we're not on the last pipeline stage so no losses
            if forward_only:
                loss_mean = []
            else:
                loss_mean = torch.tensor(0.0).cuda()

        return loss_mean

    def initialize_ub_func(self):
        ub_cfgs = self.cfg.get('ub_tp_comm_overlap_cfg', None)
        if ub_cfgs is None:
            warnings.warn(
                "Couldn't find TP config. Please check the path correctness. Initializing TP comm overlap with the default config."
            )

        input_shape = [
            self.cfg.get('encoder_seq_length')
            * self.cfg.get('micro_batch_size')
            // self.cfg.get('context_parallel_size', 1),
            self.cfg.get('hidden_size'),
        ]

        te_module.base.initialize_ub(
            shape=input_shape,
            tp_size=self.cfg.get('tensor_model_parallel_size'),
            use_fp8=self.cfg.get('fp8'),
            ub_cfgs=ub_cfgs,
        )
        self.initialize_ub = False

    def training_step_fwd_bwd_step_call(self, dataloader_iter, forward_only):
        """
        This method is called from the training_step method.
        It is separated out to allow for overriding in the MegatronGPTEmbeddingModel
        """
        loss_mean = self.fwd_bwd_step(dataloader_iter, forward_only)
        return loss_mean

    def training_step(self, dataloader_iter):
        """
        We pass the dataloader iterator function to the micro-batch scheduler.
        The input batch to each micro-batch is fetched using the dataloader function
        in the micro-batch fwd function.
        """
        # Initialize userbuffer communicators.
        if self.initialize_ub:
            self.initialize_ub_func()

        # Reset learning rate
        if self.if_init_step and self.reset_lr:
            num_groups = len(self._optimizer.param_groups)
            for group in range(num_groups):
                self._optimizer.param_groups[group]['lr'] = (
                    0.0 if self.cfg.optim.sched.warmup_steps > 0 else self.cfg.optim.lr
                )
            self._optimizer.param_groups[0]['reset_lr'] = {
                'num_steps': self.trainer.global_step,
                'reset_lr_steps': True if self.reset_lr_steps else False,
                'if_init_step': self.if_init_step,
            }
            self.if_init_step = False

        if self.rampup_batch_size:
            current_global_batch_size = get_current_global_batch_size()
            # do validation and save the checkpoint when gbs is changed
            if self.prev_global_batch_size != current_global_batch_size and self.prev_global_batch_size:
                self.trainer.should_stop = True

        # zero out the mcore grad buf
        if self.use_mcore_dist_optim:
            for model_chunk in self.model:
                model_chunk.zero_grad_buffer()

        # we zero grads here because we also call backward in the megatron-core fwd/bwd functions
        self._optimizer.zero_grad()

        if self.with_distributed_adam and not self.use_mcore_dist_optim:
            # hack to enable overlapping param sync and forward compute
            # note: the distributed optimizer monkey-patches each
            # parameter's __getattribute__ function so that it can
            # launch parameter all-gathers the first time the
            # parameter is accessed after the optimizer step. However,
            # PyTorch directly passes embedding parameters into a C++,
            # bypassing this process. A quick-and-dirty hack is to
            # manually interact with the parameter.
            modules = self.model if isinstance(self.model, list) else [self.model]
            for module in modules:
                if isinstance(module, (Float16Module, MCoreFloat16Module)):
                    module = module.module
                if not self.mcore_gpt:
                    module = module.language_model

                if hasattr(module, 'embedding'):
                    for param in module.embedding.parameters():
                        param.data_ptr()

        if self.cfg.get('pipeline_model_parallel_size', 1) > 1 and parallel_state.is_pipeline_last_stage(
            ignore_virtual=True
        ):
            if (
                self.cfg.get('defer_embedding_wgrad_compute', False)
                and self.mcore_gpt
                and not self.use_mcore_dist_optim
            ):  # Silently ignore the optimization if MCORE is not used
                module_list = self.get_model_module_list()
                if len(module_list) > 1:
                    embedding_module = module_list[-1]
                else:
                    embedding_module = module_list[0]

                embedding_module.embedding_activation_buffer.clear()
                assert (
                    len(embedding_module.embedding_activation_buffer) == 0
                ), "When you defer wgrads, this buffer should not hold stray activations"

        loss_mean = self.training_step_fwd_bwd_step_call(dataloader_iter, forward_only=False)

        if self.cfg.get('fp8', False):
            self.prev_step_training = self.training

        # Optimization: Defer the embedding GEMM Wgrads of the last PP stage to pipeline flush waiting time
        if self.cfg.get('pipeline_model_parallel_size', 1) > 1 and parallel_state.is_pipeline_last_stage(
            ignore_virtual=True
        ):
            if (
                self.cfg.get('defer_embedding_wgrad_compute', False)
                and self.mcore_gpt
                and not self.use_mcore_dist_optim
            ):  # Silently ignore the optimization if MCORE is not used
                module_list = self.get_model_module_list()
                if len(module_list) > 1:
                    embedding_module = module_list[-1]
                else:
                    embedding_module = module_list[0]

                embedding_activation_buffer = embedding_module.embedding_activation_buffer
                grad_output_buffer = embedding_module.grad_output_buffer
                if self.cfg.get('share_embeddings_and_output_weights', True):
                    weight = embedding_module.shared_embedding_or_output_weight()
                else:
                    weight = embedding_module.output_layer.weight

                drain_embedding_wgrad_compute(
                    embedding_module.config, embedding_activation_buffer, grad_output_buffer, weight
                )

        # when using sequence parallelism, the sequence parallel layernorm grads must be all-reduced
        if self.cfg.get('tensor_model_parallel_size', 1) > 1 and self.cfg.get('sequence_parallel', False):
            # Mcore DistOpt handles this, so we don't have to
            if not self.use_mcore_dist_optim:
                self.megatron_timer_start('allreduce_sequence_parallel_gradients', log_level=1)
                self.allreduce_sequence_parallel_gradients()
                self.megatron_timer_stop('allreduce_sequence_parallel_gradients')

        self.megatron_timer_start('gradient_allreduce', log_level=1)
        if self.use_fsdp:
            # Reduce the gradients omitted from FSDP-sharding
            self.allreduce_fsdp_sharding_omitted_gradients()
        elif self.with_distributed_adam:
            if not self.use_mcore_dist_optim:
                # synchronize asynchronous grad reductions
                # note: not necessary, but reduces performance degradation
                # from multiple simultaneous NCCL calls
                self._optimizer._finish_bucket_grad_sync()
            # else: Mcore distributed optim calls finalize_model_grads to finish grad sync
        elif self.megatron_amp_O2:
            # when using pipeline parallelism grads must be all-reduced after the pipeline (not asynchronously)
            if (
                self.cfg.get('pipeline_model_parallel_size', 1) > 1
                or self.cfg.get('sequence_parallel', False)
                or not self.cfg.get('async_grad_allreduce', True)
            ):
                # main grads are stored in the MainParamsOptimizer wrapper
                self._optimizer.allreduce_main_grads()
        else:
            # async grad allreduce is not currently implemented for O1/autocasting mixed precision training
            # so we all-reduce gradients after the pipeline
            self.allreduce_gradients()  # @sangkug we think this is causing memory to blow up (hurts perf)
        self.megatron_timer_stop('gradient_allreduce')

        if (
            not self.use_mcore_dist_optim
            and self.cfg.get('pipeline_model_parallel_size', 1) > 1
            and self.cfg.get('share_embeddings_and_output_weights', True)
        ):
            self.megatron_timer_start('allreduce_first_last_embeddings', log_level=1)
            # when using pipeline parallelism the first and last stage must keep embeddings in sync
            self.allreduce_first_last_embeddings()
            self.megatron_timer_stop('allreduce_first_last_embeddings')

        if self.log_memory_usage:
            max_memory_reserved = torch.cuda.max_memory_reserved()
            memory_allocated = torch.cuda.memory_allocated()
            self.log(
                'peak_memory_usage',
                max_memory_reserved,
                prog_bar=True,
                rank_zero_only=True,
                batch_size=1,
            )
            self.log(
                'memory_allocated',
                memory_allocated,
                prog_bar=True,
                rank_zero_only=True,
                batch_size=1,
            )

        ## logging
        if self.log_train_loss:
            # When using pipeline parallelism, loss is calculated only in the last pipeline stage and
            # it should be casted to other pipeline stages for logging.
            # we can avoid this broadcast by updating the PTL log function to accept specific ranks
            if parallel_state.get_pipeline_model_parallel_world_size() > 1:
                if torch.distributed.get_rank() == get_last_rank():
                    torch.distributed.send(loss_mean, 0)
                elif torch.distributed.get_rank() == 0:
                    torch.distributed.recv(loss_mean, get_last_rank())
            self.log('reduced_train_loss', loss_mean, prog_bar=True, rank_zero_only=True, batch_size=1)

            # (@adithyare) we need to check for the _scaler attribute to enable pp>1 for adapter training
            if self.cfg.precision == 16 and hasattr(self.trainer.precision_plugin.scaler, "_scale"):
                loss_scale = self.trainer.precision_plugin.scaler._scale
                if loss_scale is not None:
                    self.log('loss_scale', loss_scale, batch_size=1)

        lr = self._optimizer.param_groups[0]['lr']
        self.log('lr', lr, rank_zero_only=True, batch_size=1)
        self.log(
            'global_step',
            self.trainer.global_step,
            prog_bar=True,
            rank_zero_only=True,
            batch_size=1,
        )

        consumed_samples = self._compute_consumed_samples_after_training_step()
        # TODO: make sure compute_consumed_samples works for pipeline parallelism
        self.log(
            'consumed_samples',
            consumed_samples,
            prog_bar=True,
            rank_zero_only=True,
            batch_size=1,
        )

        if self.rampup_batch_size:
            self.prev_global_batch_size = current_global_batch_size
            self.prev_consumed_samples = consumed_samples
            num_microbatch_calculator.update(
                consumed_samples=consumed_samples,
                consistency_check=False,
            )
            current_global_batch_size = num_microbatch_calculator.current_global_batch_size
            self.log('global_batch_size', current_global_batch_size, prog_bar=True, rank_zero_only=True, batch_size=1)
            self.if_first_step = 1

        return loss_mean

    def backward(self, *args, **kwargs):
        """LightningModule hook to do backward.
        We want this to do nothing since we run backward in the fwd/bwd functions from megatron-core.
        No need to call it here.
        """
        return

    def optimizer_zero_grad(self, *args, **kwargs):
        """LightningModule hook to zero grad.
        We want this to do nothing as we are zeroing grads during the training_step.
        """
        return

    def _append_sequence_parallel_module_grads(self, module, grads):
        """Helper method for allreduce_sequence_parallel_gradients"""

        for param in module.parameters():
            sequence_parallel_param = getattr(param, 'sequence_parallel', False) or getattr(
                param, 'sequence_parallel_enabled', False
            )
            # (@adithyare) adapter training now extends MegatronGPTModel
            # so we have to add this check here to ensure we do not
            # perform all_reduce when grad is None.
            # grad can be None when performing PEFT training.
            if sequence_parallel_param and param.requires_grad:
                if self.megatron_amp_O2:
                    grad = param.main_grad
                else:
                    grad = param.grad
                grads.append(grad.data)

    def allreduce_sequence_parallel_gradients(self):
        """All-reduce layernorm parameters across model parallel nodes when sequence parallelism is used.
        Modified from megatron-lm:
        https://gitlab-master.nvidia.com/ADLR/megatron-lm/-/blob/3f91f09bb2ab32f9904b47f46f19d2fc3f518ed8/megatron/training.py#L425
        """

        grads = []
        if isinstance(self.model, list):
            for module in self.model:
                self._append_sequence_parallel_module_grads(module, grads)
        else:
            self._append_sequence_parallel_module_grads(self.model, grads)
        if not grads:
            # may be empty for PEFT training
            return
        coalesced = torch._utils._flatten_dense_tensors(grads)
        torch.distributed.all_reduce(coalesced, group=parallel_state.get_tensor_model_parallel_group())
        for buf, synced in zip(grads, torch._utils._unflatten_dense_tensors(coalesced, grads)):
            buf.copy_(synced)

    def allreduce_fsdp_sharding_omitted_gradients(self):
        """All-reduce gradients of FSDP-sharding-omitted parameters in sharding domain (data-parallel domain)."""
        assert isinstance(self.model, torch.nn.Module)
        grads = []
        for param in self.model._ignored_params:
            if param.requires_grad and param.grad is not None:
                grad = param.grad
                grads.append(grad.data)
        if len(grads) > 0:
            coalesced = torch._utils._flatten_dense_tensors(grads)
            torch.distributed.all_reduce(coalesced, group=parallel_state.get_data_parallel_group())
            for buf, synced in zip(grads, torch._utils._unflatten_dense_tensors(coalesced, grads)):
                buf.copy_(synced)

    def allreduce_first_last_embeddings(self):

        # Modified from megatron-lm: https://github.com/NVIDIA/Megatron-LM/blob/d41696840ed0a7edb7e0499eb82a48ae112d9bb3/megatron/training.py#L407
        # All-reduce word_embeddings' grad across first and last stages to ensure
        # that word_embeddings parameters stay in sync.
        # This should only run for models that support pipelined model parallelism
        # (BERT and GPT-2).
        if parallel_state.get_pipeline_model_parallel_world_size() > 1 and (
            parallel_state.is_pipeline_first_stage(ignore_virtual=True)
            or parallel_state.is_pipeline_last_stage(ignore_virtual=True)
        ):
            module_list = self.get_model_module_list()
            if parallel_state.is_pipeline_first_stage(ignore_virtual=True):
                module = module_list[0]  # only the first virtual rank has the embeddings
            elif parallel_state.is_pipeline_last_stage(ignore_virtual=True):
                module = module_list[-1]  # only the last virtual rank has the embeddings
            share_embeddings = (
                module.share_embeddings_and_output_weights if self.mcore_gpt else module.share_token_embeddings
            )
            if share_embeddings:
                word_embeddings_weight = (
                    module.shared_embedding_or_output_weight() if self.mcore_gpt else module.word_embeddings_weight()
                )
                # (@adithyare) adapter training now extends MegatronGPTModel so we have to add this check here to ensure we do not perform all_reduce when grad is None.
                # grad can be None when performing PeFT training.
                if word_embeddings_weight.requires_grad:
                    if self.megatron_amp_O2:
                        # O2 recipe stores a "main" copy of weights and grads
                        grad = word_embeddings_weight.main_grad
                    else:
                        grad = word_embeddings_weight.grad
                    torch.distributed.all_reduce(grad, group=parallel_state.get_embedding_group())

    def _make_data_iterator_list(self, data_iterator: Iterator) -> List[Iterator]:
        """Convert data iterator into form expected by Megatron

        With interleaved pipeline parallelism, Megatron expects a
        list of one data iterator per model chunk. Each model
        chunk independently gets data from its data iterator, so
        we need to interact with the data iterator multiple times
        for each microbatch step. Instead of incorporating this
        logic into the data loader, we cache the iterator's output
        to the first model chunk and reuse it in the other model
        chunks.
        """

        if not isinstance(self.model, list) or len(self.model) == 1:
            return data_iterator  # TODO @tmoon: Remove
            # TODO @tmoon: Use once available in Megatron-LM
            # return DataIteratorList([data_iterator])

        class CachingIterator:
            """Iterator wrapper that caches values"""

            class Proxy:
                """Returns values from caching iterator wrapper

                Assumed to never advance past the caching iterator.
                """

                def __init__(self):
                    self.cache = queue.Queue()

                def __iter__(self):
                    return self

                def __next__(self):
                    return self.cache.get_nowait()

            def __init__(self, iterator: Iterator):
                self.iterator = iterator
                self.proxies = []

            def make_proxy(self):
                self.proxies.append(CachingIterator.Proxy())
                return self.proxies[-1]

            def __iter__(self):
                return self

            def __next__(self):
                val = next(self.iterator)
                for proxy in self.proxies:
                    proxy.cache.put(val)
                return val

        # Make list of iterator wrappers
        iters = [CachingIterator(data_iterator)]
        while len(iters) < len(self.model):
            iters.append(iters[0].make_proxy())
        return iters  # TODO @tmoon: Remove
        # TODO @tmoon: Use once available in Megatron-LM
        # return DataIteratorList(iters)

    def get_batch(self, data_iterator, tuning):
        """Generate a batch."""

        # Broadcast data.
        if data_iterator is not None:
            # If tuple, 1st element in it is the batch since dataloader_iter returns batch, batch_idx, dataloader_idx
            data = next(data_iterator)
            if isinstance(data, tuple):
                data = data[0]
        else:
            data = None

        # return batch for GPT SFT
        if tuning:
            return data

        batch = {
            'tokens': data["tokens"],
            'labels': data["labels"],
            'loss_mask': data["loss_mask"],
            'attention_mask': None if "attention_mask" not in data else data["attention_mask"],
            'position_ids': data["position_ids"],
        }
        
        # Add additional fields if present
        for key in ['token_count', 'sample_ids', 'max_seqlen', 'cu_seqlens', 'cu_seqlens_argmin']:
            if key in data:
                batch[key] = data[key]
                
        if "attention_mask" in data:
            batch['attention_mask'] = data["attention_mask"]

        return batch

    def get_batch_on_this_context_parallel_rank(self, batch):
        num_valid_tokens_in_ub = None
        if 'loss_mask' in batch and batch['loss_mask'] is not None:
            num_valid_tokens_in_ub = batch['loss_mask'].sum()

        cp_size = parallel_state.get_context_parallel_world_size()
        if cp_size > 1:
            cp_rank = parallel_state.get_context_parallel_rank()
            for key, val in batch.items():
                if val is not None and key != "context_lengths":
                    seq_dim = 1 if key != 'attention_mask' else 2
                    val = val.view(
                        *val.shape[0:seq_dim],
                        2 * cp_size,
                        val.shape[seq_dim] // (2 * cp_size),
                        *val.shape[(seq_dim + 1) :],
                    )
                    index = torch.tensor([cp_rank, (2 * cp_size - cp_rank - 1)], device="cpu", pin_memory=True).cuda(
                        non_blocking=True
                    )
                    val = val.index_select(seq_dim, index)
                    val = val.view(*val.shape[0:seq_dim], -1, *val.shape[(seq_dim + 2) :])
                    batch[key] = val

        batch['num_valid_tokens_in_ub'] = num_valid_tokens_in_ub

        return batch

    def get_forward_output_and_loss_func(self, validation_step=False, tuning=False):
        def fwd_output_and_loss_func(dataloader_iter, model, checkpoint_activations_all_layers=None, global_microbatch_id=None, forward_only=False):

            # Get data batch
            batch = self.get_batch(dataloader_iter, tuning)

            # Transfer needed data to GPU
            required_keys = set()
            max_seqlen = batch['max_seqlen'].squeeze() if 'max_seqlen' in batch else None
            cu_seqlens_argmin = batch['cu_seqlens_argmin'] if 'cu_seqlens_argmin' in batch else None
            if parallel_state.get_pipeline_model_parallel_world_size() == 1:
                required_keys.update(batch.keys())
            else:
                required_keys.add('attention_mask')
                if 'cu_seqlens' in batch:
                    required_keys.add('cu_seqlens')
                if parallel_state.is_pipeline_first_stage():
                    required_keys.update(('tokens', 'position_ids'))
                if parallel_state.is_pipeline_last_stage():
                    required_keys.update(('labels', 'loss_mask'))
            if self.get_attention_mask_from_fusion and 'attention_mask' in required_keys:
                required_keys.remove('attention_mask')
            batch = {
                key: val.cuda(non_blocking=True) if key in required_keys and isinstance(val, torch.Tensor) else None
                for key, val in batch.items()
            }

            # slice batch along sequence dimension for context parallelism
            batch = self.get_batch_on_this_context_parallel_rank(batch)

            # Model forward pass
            forward_args = {
                'input_ids': batch['tokens'],
                'position_ids': batch['position_ids'],
                'attention_mask': None if self.get_attention_mask_from_fusion else batch['attention_mask'],
                'labels': batch['labels'] if 'labels' in batch else None,
                'loss_mask': batch['loss_mask'],
            }

            if not self.mcore_gpt:
                forward_args['checkpoint_activations_all_layers'] = checkpoint_activations_all_layers
                if not self.use_loss_mask:
                    forward_args.pop('loss_mask')
            else:
                # TODO: @eharper can we add this to mcore?
                forward_args.pop('loss_mask')

                if 'cu_seqlens' in batch:  # packed sequence from GPTSFTPackedDataset
                    # these args are passed eventually into TEDotProductAttention.forward()
                    cu_seqlens = batch['cu_seqlens'].squeeze()  # remove batch size dimension (mbs=1)
                    # remove -1 "paddings" added in collate_fn
                    if cu_seqlens_argmin is not None:
                        cu_seqlens = cu_seqlens[: cu_seqlens_argmin.item()]
                    else:
                        cu_seqlens = cu_seqlens[: torch.argmin(cu_seqlens)]

                    try:
                        from megatron.core.packed_seq_params import PackedSeqParams
                    except (ImportError, ModuleNotFoundError) as e:
                        mcore_version = packaging.version.Version(version('megatron-core'))
                        logging.error(
                            f"megatron-core v{mcore_version} does not support training with packed sequence. "
                            "Please use megatron-core >= 0.5.0, or set model.data.train_ds.packed_sequence=False"
                        )
                        raise e

                    forward_args['packed_seq_params'] = PackedSeqParams(
                        cu_seqlens_q=cu_seqlens,
                        cu_seqlens_kv=cu_seqlens,
                        max_seqlen_q=max_seqlen,
                        max_seqlen_kv=max_seqlen,
                        qkv_format='thd',
                    )

<<<<<<< HEAD
            # FlatFlow profiling support
            if self.enable_profile and not forward_only and global_microbatch_id is not None:
=======
            # profiling support
            if self.enable_profile and not forward_only:
>>>>>>> d8fa9bcc
                # Build runtime batch metadata
                if "sample_ids" in batch and isinstance(batch["sample_ids"], (list, tuple)):
                    micro_bs_logic = len(batch["sample_ids"])  # logical micro-batch size
                else:
                    micro_bs_logic = forward_args["input_ids"].size(0) if forward_args["input_ids"] is not None else 0

                meta_info = {
                    "micro_bs": micro_bs_logic,
                    "global_bs": micro_bs_logic * parallel_state.get_data_parallel_world_size(),
                    "tok_total": forward_args["input_ids"].numel() if forward_args["input_ids"] is not None else 0,
                }

                with flatflow.torch.profiler.MemoryProfiler.profile(tag=f"forward-{global_microbatch_id}", **meta_info):
                    nvtx_ctx = nvtx.annotate(message="forward", color="green", domain="forward", category=f"{global_microbatch_id}")
                    nvtx_ctx.__enter__()
                    try:
                        output_tensor = model(**forward_args)
                    finally:
                        nvtx_ctx.__exit__(None, None, None)
            else:
                output_tensor = model(**forward_args)

            def loss_func(output_tensor):
                # Loss for a micro-batch (ub)
                loss_for_ub = self.loss_func(batch['loss_mask'], batch['num_valid_tokens_in_ub'], output_tensor)
                cp_size = parallel_state.get_context_parallel_world_size()
                if isinstance(loss_for_ub, dict):
                    # TODO: need a better way to check if loss_func is returning more stuff than just loss... (@adithyare)

                    if set(loss_for_ub.keys()) == set(
                        ["loss", "query_hs", "pos_doc_hs", "pos_cs", "neg_cs", "diff_cs"]
                    ):  # (adithyare) this check will be True for GPT Embedding models
                        loss = loss_for_ub['loss']
                        reduced_loss = average_losses_across_data_parallel_group([loss])
                        pos_cs = average_losses_across_data_parallel_group([loss_for_ub['pos_cs']])
                        neg_cs = average_losses_across_data_parallel_group([loss_for_ub['neg_cs']])
                        diff_cs = average_losses_across_data_parallel_group([loss_for_ub['diff_cs']])
                        return (
                            loss * cp_size,
                            {
                                'avg': reduced_loss,
                                'query_hs': loss_for_ub['query_hs'],
                                'doc_hs': loss_for_ub['pos_doc_hs'],
                                'avg_pos_cs': pos_cs,
                                'avg_neg_cs': neg_cs,
                                'diff_cs': diff_cs,
                            },
                        )
                    elif set(loss_for_ub.keys()) == set(
                        ["loss", "query_pos_doc_logit", "query_neg_doc_logit", "logit_diff"]
                    ):  # (adithyare) this check will be True for GPT Reranker models

                        loss = loss_for_ub['loss']
                        reduced_loss = average_losses_across_data_parallel_group([loss])
                        logit_diff = average_losses_across_data_parallel_group([loss_for_ub['logit_diff']])
                        return (
                            loss * cp_size,
                            {
                                'avg': reduced_loss,
                                'query_pos_doc_logit': loss_for_ub['query_pos_doc_logit'],
                                'query_neg_doc_logit': loss_for_ub['query_neg_doc_logit'],
                                'logit_diff': logit_diff,
                            },
                        )
                    else:
                        raise RuntimeError(f"Dict loss_for_ub has unknown key set {loss_for_ub.keys()}")

                elif validation_step and not self.validation_drop_last:
                    num_valid_tokens_in_ub = batch['num_valid_tokens_in_ub']
                    if loss_for_ub.isnan():
                        assert batch['loss_mask'].count_nonzero() == 0, 'Got NaN loss with non-empty input'
                        loss_sum_for_ub = torch.zeros_like(loss_for_ub)
                        num_valid_tokens_in_ub = 0
                    else:
                        if self.sample_weight == 'constant':
                            num_valid_tokens_in_ub = 1
                        loss_sum_for_ub = num_valid_tokens_in_ub * loss_for_ub

                    loss_sum_and_ub_size_all_gpu = torch.cat(
                        [
                            loss_sum_for_ub.clone().detach().view(1),
                            torch.tensor([num_valid_tokens_in_ub]).cuda().clone().detach(),
                        ]
                    )
                    # Could potentially reduce num_valid_tokens_in_microbatch and use that to aggregate instead of len(self._validation_ds)
                    torch.distributed.all_reduce(
                        loss_sum_and_ub_size_all_gpu, group=parallel_state.get_data_parallel_group()
                    )
                    return loss_for_ub * cp_size, {'loss_sum_and_ub_size': loss_sum_and_ub_size_all_gpu}
                else:
                    reduced_loss = average_losses_across_data_parallel_group([loss_for_ub])
                    return loss_for_ub * cp_size, {'avg': reduced_loss}

            return output_tensor, loss_func

        return fwd_output_and_loss_func

    def get_forward_output_only_func(self):
        def fwd_output_only_func(dataloader_iter, model):
            # If tuple, 1st element in it is the batch since dataloader_iter returns batch, batch_idx, dataloader_idx
            batch = next(dataloader_iter)
            if isinstance(batch, tuple):
                batch = batch[0]
            extra_arg = {}
            if len(batch) == 3:
                batch = [x.cuda() for x in batch]
                tokens, attention_mask, position_ids = batch
                attention_mask = attention_mask[0:1]
            else:
                (
                    tokens,
                    attention_mask,
                    position_ids,
                    set_inference_key_value_memory,
                    inference_max_sequence_len,
                ) = batch
                tokens = tokens.cuda()
                position_ids = position_ids.cuda()
                if attention_mask is not None:
                    attention_mask = attention_mask.cuda()
                    attention_mask = attention_mask[0:1]
                if self.mcore_gpt:
                    # if first step, then clear KV cache, otherwise reuse inference_paarms
                    if set_inference_key_value_memory[0].item():
                        self.inference_params = InferenceParams(
                            max_batch_size=tokens.size(0), max_sequence_length=inference_max_sequence_len[0].item()
                        )
                    extra_arg['inference_params'] = self.inference_params
                else:
                    extra_arg['set_inference_key_value_memory'] = set_inference_key_value_memory[0].item()
                    extra_arg['inference_max_sequence_len'] = inference_max_sequence_len[0].item()
            # Currently for all MCore transformer layer specs causal attention mask
            # is used so we can delegate creating it to MCore/TE and pass None below
            if (
                isinstance(model, MCoreGPTModel)
                or hasattr(model, "module")
                and isinstance(model.module, MCoreGPTModel)
            ):
                attention_mask = None
            output_tensor = model(tokens, position_ids, attention_mask, **extra_arg)

            # Advance inference sequence offset.
            if self.inference_params:
                # if last stage, then (final) output is [b, s, h], otherwise it's [s, b, h]
                if parallel_state.is_pipeline_last_stage():
                    self.inference_params.sequence_len_offset += output_tensor.size(1)
                else:
                    self.inference_params.sequence_len_offset += output_tensor.size(0)

            def id_func(output_tensor):
                return output_tensor, {'logits': output_tensor}

            return output_tensor, id_func

        return fwd_output_only_func

    def validation_step(self, dataloader_iter, dataloader_idx=0):
        """
        Our dataloaders produce a micro-batch and then we fetch
        a number of microbatches depending on the global batch size and model parallel size
        from the dataloader to produce a list of microbatches.
        The list of microbatches is then piped through the pipeline using megatron-core fwd/bwd functions.
        """
        mode = 'test' if self.trainer.testing else 'val'
        # Initialize userbuffer communicators.
        if self.initialize_ub:
            self.initialize_ub_func()

        if isinstance(self.model, list):
            for model_module in self.model:
                model_module.eval()
        else:
            self.model.eval()

        if self.cfg.get('fp8', False):
            first_val_step = self.prev_step_training and not self.training
            self.prev_step_training = self.training
        else:
            first_val_step = None

        with torch.no_grad():
            loss = self.fwd_bwd_step(dataloader_iter, True, first_val_step)

        if isinstance(self.model, list):
            for model_module in self.model:
                model_module.train()
        else:
            self.model.train()

        if mode == 'val':
            # Append with the correct dataloader_idx in case of multiple dataloaders
            if type(self.trainer.val_dataloaders) == list and len(self.trainer.val_dataloaders) > 1:
                self.validation_step_outputs[dataloader_idx].append(loss)
            else:
                self.validation_step_outputs.append(loss)
        else:
            if type(self.trainer.test_dataloaders) == list and len(self.trainer.test_dataloaders) > 1:
                self.test_step_outputs[dataloader_idx].append(loss)
            else:
                self.test_step_outputs.append(loss)

        return loss

    def on_validation_epoch_end(self):
        if parallel_state.is_pipeline_last_stage():
            # only the last pipeline parallel stages return loss with their batch size
            if self.validation_drop_last:
                averaged_loss = torch.stack(self.validation_step_outputs).mean()
            else:
                # Compute the avg loss by total_loss across all samples / total number of samples
                total_loss_and_total_samples = torch.vstack(self.validation_step_outputs).sum(axis=0)
                avg_loss = total_loss_and_total_samples[0] / total_loss_and_total_samples[1]
                averaged_loss = avg_loss.type(torch.float32).cuda()
        else:
            averaged_loss = torch.tensor(0.0, dtype=torch.float32).cuda()

        # When using pipeline parallelism, loss is calculated only in the last pipeline stage and
        # it should be casted to other pipeline stages for logging.
        if parallel_state.get_pipeline_model_parallel_world_size() > 1:
            if self.loss_broadcast_src_rank is None:
                self.loss_broadcast_src_rank = parallel_state.get_pipeline_model_parallel_last_rank()
            torch.distributed.broadcast(
                averaged_loss,
                self.loss_broadcast_src_rank,
                group=parallel_state.get_pipeline_model_parallel_group(),
            )

        self.log('val_loss', averaged_loss, prog_bar=True, rank_zero_only=True, batch_size=1)
        self.validation_step_outputs.clear()  # free memory

        return averaged_loss

    def test_step(self, dataloader_iter):
        return self.validation_step(dataloader_iter)

    def on_test_epoch_end(self):
        averaged_loss = average_losses_across_data_parallel_group(self.test_step_outputs)
        logging.info(f'test_loss: {averaged_loss[0]}')
        self.test_step_outputs.clear()  # free memory

    def loss_func(self, loss_mask, num_valid_tokens_in_ub, output_tensor):
        losses = output_tensor.float()
        loss_mask = loss_mask.view(-1).float()
        # TODO: add nemo version here
        loss = torch.sum(losses.view(-1) * loss_mask) / num_valid_tokens_in_ub  # sequence level nll
        if parallel_state.get_context_parallel_world_size() > 1:
            torch.distributed.all_reduce(loss, group=parallel_state.get_context_parallel_group())
        return loss

    def build_train_valid_test_datasets(self):
        if self.trainer.limit_val_batches > 1.0 and isinstance(self.trainer.limit_val_batches, float):
            raise ValueError("limit_val_batches must be an integer or float less than or equal to 1.0.")
        logging.info('Building GPT datasets.')
        global_batch_size = self.cfg.global_batch_size
        max_train_steps = self.trainer.max_steps
        eval_iters = (max_train_steps // self.trainer.val_check_interval + 1) * self.trainer.limit_val_batches
        test_iters = self.trainer.limit_test_batches

        # TODO: @athitten make num of eval and test samples 1 always, after it works with non DictConfig data_prefix.
        train_valid_test_num_samples = [
            max_train_steps * global_batch_size,
            eval_iters * global_batch_size,
            test_iters * global_batch_size,
        ]

        # The line below exploits a quirk in mcore dataset construction, to make number of epochs for validation and test equal to 1
        # The mcore dataset implementation uses the number N we provide via train_valid_test_num_samples to derive parameter E such that
        # E = argmin_e e * N_d >= N, or equivalently E = ceildiv(N, N_d)
        # Where N_d is the total number of samples in a dataset (files), and N is the requested number of samples (provided for every split in the list below).
        # Setting N = 1 we force E to be 1 as well
        legacy_dataset = self.cfg.data.get("legacy_dataset", True)
        if self.trainer.limit_val_batches <= 1.0 and isinstance(self.trainer.limit_val_batches, float):
            train_valid_test_num_samples[1] = 1 if legacy_dataset else None
        # Add extra FIM tokens to tokenizer
        if self.cfg.data.get('add_fim', False) and self.cfg.tokenizer.library == 'megatron':
            fim_tokens = self.cfg.data.fim.extra_tokens
            fim_tokens = [fim_tokens.prefix, fim_tokens.middle, fim_tokens.suffix, fim_tokens.pad, fim_tokens.eod]
            self.tokenizer.add_special_tokens({'additional_special_tokens': fim_tokens})

        if legacy_dataset:
            #TODO: add flatflow version here
            self._train_ds, self._validation_ds, self._test_ds = build_train_valid_test_datasets(
                cfg=self.cfg,
                trainer=self.trainer,
                data_prefix=self.cfg.data.data_prefix,
                data_impl=self.cfg.data.data_impl,
                splits_string=self.cfg.data.splits_string,
                train_valid_test_num_samples=train_valid_test_num_samples,
                seq_length=self.cfg.data.seq_length,
                seed=self.cfg.seed,
                skip_warmup=self.cfg.data.get('skip_warmup', True),
                tokenizer=self.tokenizer,
            )
        else:
            # Function needed for mcore GPTDataset
            is_dataset_built_on_rank = lambda: True

            mock_dataset = True if self.cfg.data.get("data_impl", "mmap") == "mock" else False
            add_extra_token = not self.cfg.data.get("no_seqlen_plus_one_input_tokens", False)
            kwargs = {
                "random_seed": self.cfg.seed,
                "sequence_length": self.cfg.data.seq_length,
                "path_to_cache": self.cfg.data.index_mapping_dir,
                "tokenizer": self.tokenizer,
                "reset_position_ids": self.reset_position_ids,
                "reset_attention_mask": self.reset_attention_mask,
                "eod_mask_loss": self.eod_mask_loss,
                "create_attention_mask": not self.get_attention_mask_from_fusion,
                "mmap_bin_files": self.cfg.data.get("mmap_bin_files", True),
                "drop_last_partial_validation_sequence": self.cfg.data.get("validation_drop_last", True),
                "num_dataset_builder_threads": self.cfg.data.get("num_dataset_builder_threads", 1),
                "add_extra_token_to_sequence": add_extra_token,
            }

            data_prefix = self.cfg.data.data_prefix

            # support for dict data input type
            if isinstance(data_prefix, DictConfig):
                kwargs['blend_per_split'] = [
                    get_blend_from_list(data_prefix.train),
                    get_blend_from_list(data_prefix.validation),
                    get_blend_from_list(data_prefix.test),
                ]
            else:
                kwargs['blend'] = None if mock_dataset else get_blend_from_list(data_prefix)
                kwargs["split"] = self.cfg.data.splits_string

            if self.cfg.data.get('add_fim', False):
                dataset_config = GPTFIMDatasetConfig(self.cfg.data.fim, **kwargs)
                dataset_type = GPTFIMDataset
            else:
                dataset_config = GPTDatasetConfig(**kwargs)
<<<<<<< HEAD
                if self.use_flatflow:
                    dataset_type = flatflow.nemo.collections.nlp.data.language_modeling.megatron.GPTDataset
                else:
                    dataset_type = MockGPTDataset if mock_dataset else GPTDataset

=======
                dataset_type = MockGPTDataset if mock_dataset else GPTDataset
                #TODO: add after GPTFDataset is implemented
>>>>>>> d8fa9bcc
            self._train_ds, self._validation_ds, self._test_ds = BlendedMegatronDatasetBuilder(
                dataset_type,
                train_valid_test_num_samples,
                is_dataset_built_on_rank,
                dataset_config,
            ).build()

        if self._train_ds is not None:
            logging.info(f'Length of train dataset: {len(self._train_ds)}')
        if self._validation_ds is not None:
            logging.info(f'Length of val dataset: {len(self._validation_ds)}')
        if self._test_ds is not None:
            logging.info(f'Length of test dataset: {len(self._test_ds)}')
        logging.info(f'Finished building GPT datasets.')

        return self._train_ds, self._validation_ds, self._test_ds

    def build_pretraining_data_loader(
        self, dataset, consumed_samples, dataset_type=None, drop_last=True, pad_samples_to_global_batch_size=False
    ):
        """Buld dataloader given an input dataset."""

        logging.info(f'Building dataloader with consumed samples: {consumed_samples}')
        # Megatron sampler
        if hasattr(self.cfg.data, 'dataloader_type') and self.cfg.data.dataloader_type is not None:
            if self.use_flatflow and dataset_type == 'train':
                data_sampler = (
                    flatflow.nemo.collections.nlp.data.language_modeling.megatron.MegatronPretrainingSampler
                    if self.cfg.data.get('legacy_dataset', False)
                    else flatflow.nemo.collections.nlp.data.language_modeling.megatron.MegatronCorePretrainingSampler
                )
                batch_sampler = data_sampler(
                    total_samples=len(dataset),
                    consumed_samples=consumed_samples,
                    micro_batch_size=self.cfg.micro_batch_size,
                    global_batch_size=self.cfg.global_batch_size,
                    data_parallel_rank=parallel_state.get_data_parallel_rank(),
                    data_parallel_size=parallel_state.get_data_parallel_world_size(),
                    drop_last=drop_last,
                    pad_samples_to_global_batch_size=pad_samples_to_global_batch_size,
                    dataset=dataset,
                    graph=_export(self.model_path),
                )
                
                return flatflow.torch.utils.data.DataLoader(
                    dataset,
                    batch_sampler=batch_sampler,
                    num_workers=self.cfg.data.num_workers,
                    pin_memory=True,
                    persistent_workers=True if self.cfg.data.num_workers > 0 else False,
                )
            data_sampler = (
                MegatronPretrainingSampler
                if self.cfg.data.get('legacy_dataset', False)
                else MegatronCorePretrainingSampler
            )
            if self.cfg.data.dataloader_type == 'single':
                batch_sampler = data_sampler(
                    total_samples=len(dataset),
                    consumed_samples=consumed_samples,
                    micro_batch_size=self.cfg.micro_batch_size,
                    data_parallel_rank=parallel_state.get_data_parallel_rank(),
                    data_parallel_size=parallel_state.get_data_parallel_world_size(),
                    drop_last=drop_last,
                    global_batch_size=self.cfg.global_batch_size,
                    rampup_batch_size=self.cfg.get('rampup_batch_size', None),
                    pad_samples_to_global_batch_size=pad_samples_to_global_batch_size,
                )
            elif self.cfg.data.dataloader_type == 'cyclic':
                batch_sampler = MegatronPretrainingRandomSampler(
                    total_samples=len(dataset),
                    consumed_samples=consumed_samples,
                    micro_batch_size=self.cfg.micro_batch_size,
                    data_parallel_rank=parallel_state.get_data_parallel_rank(),
                    data_parallel_size=parallel_state.get_data_parallel_world_size(),
                    drop_last=self.cfg.get('drop_last', True),
                )
            else:
                raise ValueError('cfg.data.dataloader_type must be "single" or "cyclic"')
        else:
            raise ValueError('cfg.data.dataloader_type not found. Must be "single" or "cyclic"')

        if self.use_flatflow and dataset_type == 'train':
            batch_sampler = flatflow.nemo.collections.nlp.data.language_modeling.megatron.MegatronPretrainingBatchSampler(
                total_samples=len(dataset),
                consumed_samples=consumed_samples,
                micro_batch_size=self.cfg.micro_batch_size,
                global_batch_size=self.cfg.global_batch_size,
                data_parallel_rank=parallel_state.get_data_parallel_rank(),
                data_parallel_size=parallel_state.get_data_parallel_world_size(),
                drop_last=drop_last,
                pad_samples_to_global_batch_size=pad_samples_to_global_batch_size,
                dataset=dataset,
                graph=_export(self.model, self.tokenizer.tokenizer),
            )
            
            return flatflow.torch.utils.data.DataLoader(
                dataset,
                batch_sampler=batch_sampler,
                num_workers=self.cfg.data.num_workers,
                pin_memory=True,
                persistent_workers=True if self.cfg.data.num_workers > 0 else False,
            )
        else:
            return torch.utils.data.DataLoader(
                dataset,
                batch_sampler=batch_sampler,
                num_workers=self.cfg.data.num_workers,
                pin_memory=True,
                persistent_workers=True if self.cfg.data.num_workers > 0 else False,
            )

    def setup(self, stage=None):
        """
        PTL hook that is executed after DDP spawns.
        We setup datasets here as megatron datasets require DDP to instantiate.
        See https://pytorch-lightning.readthedocs.io/en/latest/common/lightning_module.html#setup for more information.

        Args:
            stage (str, optional): Can be 'fit', 'validate', 'test' or 'predict'. Defaults to None.
        """
        num_parameters_on_device, total_num_parameters = self._get_total_params_across_model_parallel_groups_gpt_bert()

        logging.info(
            f'Pipeline model parallel rank: {parallel_state.get_pipeline_model_parallel_rank()}, '
            f'Tensor model parallel rank: {parallel_state.get_tensor_model_parallel_rank()}, '
            f'Number of model parameters on device: {num_parameters_on_device:.2e}. '
            f'Number of precise model parameters on device: {total_num_parameters}.'
        )

        resume_checkpoint_path = self.trainer.ckpt_path
        if resume_checkpoint_path and not self.continue_training:
            init_consumed_samples = self._extract_consumed_samples_from_ckpt(resume_checkpoint_path)
        else:
            init_consumed_samples = 0
        self.init_consumed_samples = init_consumed_samples
        self.init_global_step = self.trainer.global_step

        if self.rampup_batch_size:
            update_num_microbatches(self.init_consumed_samples, consistency_check=False)
            self.prev_consumed_samples = self.init_consumed_samples

        if stage == 'predict':
            return
        else:
            # TODO: consider adding a ModelPT guard to check if model is being restored.
            # allowing restored models to optionally setup datasets
            self.build_train_valid_test_datasets()
            self.setup_training_data(self.cfg.data)
            self.setup_validation_data(self.cfg.data)
            self.setup_test_data(self.cfg.data)
            # Override limit_train_batches in terms of num of microbatches
            self._reconfigure_limit_batches(self.trainer.limit_train_batches, self._train_dl, 'train')
            # Override limit_val_batches to be a multiple of num microbatches to prevent val_step from exiting in between a step
            self._reconfigure_limit_batches(self.trainer.limit_val_batches, self._validation_dl, 'val')

        # Data cache generation only
        # Stops script execution after creating a data cache
        if self.cfg.data.get('data_cache_generation_only', False):
            self.trainer.num_sanity_val_steps = 0
            self.trainer.should_stop = True

        if stage == 'fit':
            self.initialize_last_rank_embeddings()

        if self.cfg.get('transformer_engine', False) or self.cfg.get('mcore_gpt', False):
            self.setup_transformer_engine_tp_groups()
            self.setup_transformer_engine_cp_groups()

    def setup_training_data(self, cfg):
        if self._train_ds is not None:
            consumed_samples = self.compute_consumed_samples(0)
            logging.info(
                f'Setting up train dataloader with len(len(self._train_ds)): {len(self._train_ds)} and consumed samples: {consumed_samples}'
            )
            self._train_dl = self.build_pretraining_data_loader(self._train_ds, consumed_samples, dataset_type="train")

    def setup_validation_data(self, cfg):
        if self._validation_ds is not None:
            consumed_samples = 0
            logging.info(
                f'Setting up validation dataloader with len(len(self._validation_ds)): {len(self._validation_ds)} and consumed samples: {consumed_samples}'
            )

            drop_last = True
            if not self.validation_drop_last:
                logging.info(f'Drop last in validation dataset is set to False')
                drop_last = False
            pad_samples_to_global_batch_size = False
            if self.cfg.data.get('pad_samples_to_global_batch_size', False):
                logging.info('pad_samples_to_global_batch_size set to True')
                pad_samples_to_global_batch_size = True

            self._validation_dl = self.build_pretraining_data_loader(
                self._validation_ds, consumed_samples, "validation", drop_last, pad_samples_to_global_batch_size
            )

    def setup_test_data(self, cfg):
        if self._test_ds is not None:
            if self._test_ds is not None:
                consumed_samples = 0
                logging.info(
                    f'Setting up test dataloader with len(len(self._test_ds)): {len(self._test_ds)} and consumed samples: {consumed_samples}'
                )
                self._test_dl = self.build_pretraining_data_loader(self._test_ds, consumed_samples)
            else:
                self._test_dl = None

    def generate(
        self,
        inputs: Union[List[str], torch.Tensor, List[dict]],
        length_params: LengthParam,
        sampling_params: SamplingParam = None,
        *,
        strategy: Optional[TextGenerationStrategy] = None,
    ) -> OutputType:

        # check whether the DDP is initialized
        if not parallel_state.is_initialized():

            def dummy():
                return

            if self.trainer.strategy.launcher is not None:
                self.trainer.strategy.launcher.launch(dummy, trainer=self.trainer)
            self.trainer.strategy.setup_environment()

            if self.cfg.get('transformer_engine', False):
                self.setup_transformer_engine_tp_groups()
                self.setup_transformer_engine_cp_groups()

        # set the default sampling params if it is None.
        # default do greedy sampling
        if sampling_params is None:
            sampling_params = get_default_sampling_params()

        # set the default length params if it is None.
        # default do greedy sampling
        if length_params is None:
            length_params = get_default_length_params()

        strategy_args = {} if strategy is None else {"strategy": strategy}

        return megatron_gpt_generate(
            self.cuda(), inputs, self.tokenizer, length_params, sampling_params, **strategy_args
        )

    def predict_step(self, batch: Any, batch_idx: int, dataloader_idx: Optional[int] = None) -> Any:
        inference_config = self.get_inference_config()
        if inference_config is None:
            return None
        else:
            # need to overwrite some configuration, make it immutable
            inference_config = inference_config.copy()
            compute_logprob = inference_config['compute_logprob']
            if compute_logprob:
                inference_config['inputs'] = batch
                inference_config['tokens_to_generate'] = 1
                inference_config['all_probs'] = True
                inference_config["add_BOS"] = False
                inference_config['greedy'] = True
                response = generate(self, **inference_config)
                compute_prob_response = get_computeprob_response(self.tokenizer, response, batch)
                return compute_prob_response
            else:
                inference_config['inputs'] = batch
                return generate(self, **inference_config)

    def list_available_models(self):
        return None

    def transfer_batch_to_device(self, batch: Any, device: torch.device, dataloader_idx: int) -> Any:
        """PTL hook: https://pytorch-lightning.readthedocs.io/en/latest/common/lightning_module.html#transfer-batch-to-device
        When using pipeline parallelism, we need the global batch to remain on the CPU,
        since the memory overhead will be too high when using a large number of microbatches.
        Microbatches are transferred from CPU to GPU inside the pipeline.
        """
        return batch

    def _validate_trainer(self):
        """Certain trainer configurations can break training.
        Here we try to catch them and raise an error.
        """
        if self.trainer.accumulate_grad_batches > 1:
            raise ValueError(
                f'Gradient accumulation is done within training_step. trainer.accumulate_grad_batches must equal 1'
            )

    @classmethod
    def list_available_models(cls) -> Optional[PretrainedModelInfo]:
        """
        This method returns a list of pre-trained model which can be instantiated directly from NVIDIA's NGC cloud.
        Returns:
            List of available pre-trained models.
        """
        result = []
        result.append(
            PretrainedModelInfo(
                pretrained_model_name="megatron_gpt_345m",
                location="https://api.ngc.nvidia.com/v2/models/nvidia/nemo/megatron_gpt_345m/versions/1/files/megatron_gpt_345m.nemo",
                description="345M parameter GPT generative Megatron model.",
            )
        )
        return result

    def on_save_checkpoint(self, checkpoint) -> None:
        """LightningModule hook:
        https://pytorch-lightning.readthedocs.io/en/stable/common/lightning_module.html#on-save-checkpoint
        """

        # mcore uses distributed checkpointing
        # FSDP supports the lagecy checkpointing or torch-FSDP-native sharded checkpointing
        if self.mcore_gpt and not self.use_fsdp:
            checkpoint['sharded_state_dict'] = self.sharded_state_dict()

        # legacy checkpointing for interleaved
        else:
            if isinstance(self.model, list):
                for i in range(len(self.model)):
                    parallel_state.set_virtual_pipeline_model_parallel_rank(i)
                    checkpoint[f'model{i}'] = self.model[i].module.state_dict_for_save_checkpoint()
                parallel_state.set_virtual_pipeline_model_parallel_rank(0)

    def on_load_checkpoint(self, checkpoint) -> None:
        """LightningModule hook:
        https://pytorch-lightning.readthedocs.io/en/stable/common/lightning_module.html#on-load-checkpoint
        """

        # mcore uses distributed checkpointing
        # FSDP supports the lagecy checkpointing or torch-FSDP-native sharded checkpointing
        if self.mcore_gpt and not self.use_fsdp:
            if 'state_dict' in checkpoint and checkpoint['state_dict']:
                for index, module in enumerate(self.get_model_module_list()):
                    if parallel_state.get_virtual_pipeline_model_parallel_world_size() is not None:
                        checkpoint_state_dict = checkpoint['state_dict'][f'model_{index}']
                    else:
                        checkpoint_state_dict = checkpoint['state_dict']
                    # checkpoint_state_dict has "model." but module does not so we need to remove it when loading
                    checkpoint_state_dict = {
                        key.replace('model.', ''): checkpoint_state_dict.pop(key)
                        for key in list(checkpoint_state_dict.keys())
                    }
                    module.load_state_dict(checkpoint_state_dict, strict=True)
            else:
                # when restoring a distributed checkpoint from a ptl checkpoint we need to defer loading the state_dict
                # see NLPModel.on_load_checkpoint
                checkpoint['state_dict'] = {}

        # legacy checkpointing for interleaved
        else:
            if isinstance(self.model, list):
                for i in range(len(self.model)):
                    parallel_state.set_virtual_pipeline_model_parallel_rank(i)
                    self.model[i].module.load_state_dict(checkpoint[f'model{i}'], strict=True)
                parallel_state.set_virtual_pipeline_model_parallel_rank(0)

    def on_validation_model_zero_grad(self) -> None:
        """
        Skip gradient zeroing at the beginning of validation routine.
        This is needed when overlapping the AllGather of the updated parameters with the following valdation step.
        """
        if not self.validation_param_sync_overlap:
            super().on_validation_model_zero_grad()

    def sharded_state_dict(self, prefix: str = '') -> Dict[str, Any]:
        """
        Creates the sharded state dict which is used by dist_checkpoint to save the sharded tensors to disk.
        When given the sharded_stated_dict, dist_checkpoint.load will load the tensors corresponding to
        self.state_dict().
        The sharded tensor mapping is defined in the GPTModel class from mcore.
        """

        if self.mcore_gpt:
            module_prefix = f'{prefix}model.'
            sharded_state_dict = {}
            for index, module in enumerate(self.get_model_module_list()):
                if parallel_state.get_virtual_pipeline_model_parallel_world_size() is not None:
                    # virtual pipline rank must be set so that GPTModel returns the correct sharded state dict
                    parallel_state.set_virtual_pipeline_model_parallel_rank(index)
                    module_sharded_state_dict = module.sharded_state_dict(prefix=module_prefix)
                    sharded_state_dict[f'model_{index}'] = module_sharded_state_dict
                else:
                    module_sharded_state_dict = module.sharded_state_dict(prefix=module_prefix)
                    sharded_state_dict.update(module_sharded_state_dict)

            # reset vp rank
            if parallel_state.get_virtual_pipeline_model_parallel_world_size() is not None:
                parallel_state.set_virtual_pipeline_model_parallel_rank(0)

            # WAR: This is a temporary fix to skip loading FP8 parameters for Dot Product Attention
            def skip_fp8_load(x):
                if isinstance(x, ShardedObject) and 'fused_attention' in x.key and '_extra_state' in x.key:
                    x = LocalNonpersitentObject(x.data)  # use the FP8 state from initialization, not from ckpt
                return x

            if self.cfg.get('skip_fp8_attention_checkpoint_load', True):
                dict_list_map_inplace(skip_fp8_load, sharded_state_dict)

            return sharded_state_dict

    def parameters(self):
        if isinstance(self.model, list):
            return itertools.chain.from_iterable(module.parameters() for module in self.model)
        else:
            return self.model.parameters()

    @property
    def mgpt_wrapper(self):
        return MegatronGPTExportableModel(self)

    def list_export_subnets(self):
        return ['mgpt_wrapper']

    def initialize_last_rank_embeddings(self):
        if parallel_state.get_pipeline_model_parallel_world_size() > 1:
            if self.cfg.get('share_embeddings_and_output_weights', True):
                for index, module in enumerate(self.get_model_module_list()):
                    if parallel_state.get_virtual_pipeline_model_parallel_world_size() is not None:
                        parallel_state.set_virtual_pipeline_model_parallel_rank(index)
                    sync_embeddings = (
                        module.setup_embeddings_and_output_layer
                        if self.mcore_gpt
                        else module.sync_initial_word_embeddings
                    )
                    sync_embeddings()
                if parallel_state.get_virtual_pipeline_model_parallel_world_size() is not None:
                    parallel_state.set_virtual_pipeline_model_parallel_rank(0)

    def _reset_activation_checkpointing_args(self):
        """Disables activation checkpointing completely and saves the values so that
        _restore_activation_checkpointing_args can restore them later. This function must always be
        called before _restore_activation_checkpointing_args.
        """
        # Store values to restore them later.
        self.last_activations_checkpoint_granularity = self.cfg.activations_checkpoint_granularity
        self.last_activations_checkpoint_method = self.cfg.activations_checkpoint_method
        self.last_activations_checkpoint_num_layers = self.cfg.activations_checkpoint_num_layers
        self.last_activations_checkpoint_layers_per_pipeline = self.cfg.activations_checkpoint_layers_per_pipeline

        # Reset config values. Needed for calling generate.
        self.cfg.activations_checkpoint_granularity = None
        self.cfg.activations_checkpoint_method = None
        self.cfg.activations_checkpoint_num_layers = None
        self.cfg.activations_checkpoint_layers_per_pipeline = None

        # Reset model parameters.
        for module in self.get_model_module_list():
            if self.cfg.get('mcore_gpt', False):
                module.decoder.config.recompute_granularity = None
                module.decoder.config.recompute_method = None
                module.decoder.config.recompute_num_layers = None
            else:
                module.language_model.encoder.activations_checkpoint_granularity = None
                module.language_model.encoder.activations_checkpoint_method = None
                module.language_model.encoder.activations_checkpoint_num_layers = None
                module.language_model.encoder.activations_checkpoint_layers_per_pipeline = None

    def _restore_activation_checkpointing_args(self):
        """Restores the activation checkpointing parameters using the values saved by
        _reset_activation_checkpointing_args. This function must never be called before
        _reset_activation_checkpointing_args.
        """
        # Restore config values.
        self.cfg.activations_checkpoint_granularity = self.last_activations_checkpoint_granularity
        self.cfg.activations_checkpoint_method = self.last_activations_checkpoint_method
        self.cfg.activations_checkpoint_num_layers = self.last_activations_checkpoint_num_layers
        self.cfg.activations_checkpoint_layers_per_pipeline = self.last_activations_checkpoint_layers_per_pipeline

        # Restore model parameters.
        for module in self.get_model_module_list():
            if self.cfg.get('mcore_gpt', False):
                module.decoder.config.recompute_granularity = self.last_activations_checkpoint_granularity
                module.decoder.config.recompute_method = self.last_activations_checkpoint_method
                module.decoder.config.recompute_num_layers = self.last_activations_checkpoint_num_layers
            else:
                module.language_model.encoder.activations_checkpoint_granularity = (
                    self.last_activations_checkpoint_granularity
                )
                module.language_model.encoder.activations_checkpoint_method = self.last_activations_checkpoint_method
                module.language_model.encoder.activations_checkpoint_num_layers = (
                    self.last_activations_checkpoint_num_layers
                )
                module.language_model.encoder.activations_checkpoint_layers_per_pipeline = (
                    self.last_activations_checkpoint_layers_per_pipeline
                )

    def _reset_sequence_parallelism_args(self):
        """Disables sequence parallelism completely and saves the values so that
        _restore_sequence_parallelism_args can restore them later. This function must always be
        called before _restore_sequence_parallelism_args.
        """
        # Store values to restore them later.
        self.last_sequence_parallel = self.cfg.sequence_parallel

        # Reset config values. Needed for calling generate.
        self.cfg.sequence_parallel = False
        self.model_parallel_config.sequence_parallel = False
        self.transformer_config.sequence_parallel = False

        # Reset model parameters.
        for module in self.get_model_module_list():
            for mod in module.modules():
                if hasattr(mod, "sequence_parallel"):
                    mod.sequence_parallel = False

    def _restore_sequence_parallelism_args(self):
        """Restores the sequence parallelism parameters using the values saved by
        _reset_sequence_parallelism_args. This function must never be called before
        _reset_sequence_parallelism_args.
        """
        # Restore config values.
        self.cfg.sequence_parallel = self.last_sequence_parallel
        self.model_parallel_config.sequence_parallel = self.last_sequence_parallel
        self.transformer_config.sequence_parallel = self.last_sequence_parallel

        # Restore model parameters.
        for module in self.get_model_module_list():
            for mod in module.modules():
                if hasattr(mod, "sequence_parallel"):
                    mod.sequence_parallel = self.last_sequence_parallel

    def build_transformer_config(self) -> TransformerConfig:
        """Builds the megatron core gpt transformer config for the model.
        For attributes in the nemo model config that are the same
        as the megatron core TransformerConfig, we will use the value from the nemo model config.
        For attributes in TransformerConfig that are not in the nemo model config, we add custom logic.
        """

        if self.cfg.num_layers % self.cfg.get('pipeline_model_parallel_size', 1) != 0:
            raise ValueError(
                f"num_layers ({self.cfg.num_layers}) should be divisible by "
                f"pipeline_model_parallel_size ({self.cfg.get('pipeline_model_parallel_size', 1)})"
            )

        normalization = self.cfg.get('normalization', 'layernorm').lower()
        layernorm_zero_centered_gamma = self.cfg.get('normalization', 'layernorm') == 'layernorm1p' or self.cfg.get(
            "layernorm_zero_centered_gamma", False
        )
        if normalization == 'layernorm':
            normalization = 'LayerNorm'
        elif normalization == 'rmsnorm':
            normalization = 'RMSNorm'
        elif normalization == 'layernorm1p':
            normalization = 'LayerNorm'
            layernorm_zero_centered_gamma = True
        else:
            logging.warning(
                f"The normalization type: {normalization} might not be supported in megatron core."
                f"Supported types are LayerNorm and RMSNorm."
            )

        ub_tp_comm_overlap = self.cfg.get('ub_tp_comm_overlap', False)

        if not self.cfg.get('fp8', False):
            fp8 = None
        elif self.cfg.get('fp8_e4m3', False):
            fp8 = 'e4m3'
        elif self.cfg.get('fp8_hybrid', False):
            fp8 = 'hybrid'
        else:
            raise ValueError(f"fp8 enabled but fp8_format (fp8_e4m3 | fp8_hybrid) is not set.")

        if self.cfg.get('enable_cuda_graph', False):
            assert HAVE_TE, "Transformer Engine is required for cudagraphs."
            assert self.cfg.get(
                'use_te_rng_tracker', False
            ), "Transformer engine's RNG tracker is required for cudagraphs, this can be enabled with \
                'use_te_rng_tracker=True'."

        # any configs that are not in the nemo model config will be added here
        model_specific_configs = {
            'layernorm_zero_centered_gamma': layernorm_zero_centered_gamma,
            'normalization': normalization,
            'fp8': fp8,
            'tp_comm_overlap': ub_tp_comm_overlap,
            # MoE related
            'num_moe_experts': self.cfg.get('num_moe_experts', None),
            'moe_router_load_balancing_type': self.cfg.get('moe_router_load_balancing_type', 'aux_loss'),
            'moe_router_topk': self.cfg.get('moe_router_topk', 2),
            'moe_grouped_gemm': self.cfg.get('moe_grouped_gemm', False),
            'moe_aux_loss_coeff': self.cfg.get(
                'moe_aux_loss_coeff', 0
            ),  # 1e-2 would be a good start value for load balance loss.
            'moe_z_loss_coeff': self.cfg.get('moe_z_loss_coeff', None),  # 1e-3 would be a good start value for z-loss
            'moe_input_jitter_eps': self.cfg.get('moe_input_jitter_eps', None),
            'moe_token_dropping': self.cfg.get('moe_token_dropping', False),  # TODO: Support token dropping.
            'enable_cuda_graph': self.cfg.get('enable_cuda_graph', False),
        }
        if model_specific_configs['num_moe_experts'] is not None:
            assert mcore_supports_moe(), 'Megatron-core >= v0.5.0 is required for MoE'
        elif not mcore_supports_moe():
            if 'num_moe_experts' in model_specific_configs:
                del model_specific_configs['num_moe_experts']
            moe_keys = list(filter(lambda x: x.startswith('moe_'), model_specific_configs.keys()))
            for k in moe_keys:
                del model_specific_configs[k]

        transformer_config = super().build_transformer_config()

        for key, value in model_specific_configs.items():
            setattr(transformer_config, key, value)

        # pass mcore customization configs directly to mcore
        mcore_customization_config_dict = self.cfg.get('mcore_customization_config', {})
        for key, value in mcore_customization_config_dict.items():
            setattr(transformer_config, key, value)

        return transformer_config

<<<<<<< HEAD
def _export(model, tokenizer):
=======
def _export(model_path):
    tokenizer = AutoTokenizer.from_pretrained(model_path)
>>>>>>> d8fa9bcc
    prompt = "How many hours are in a day?"
    input_ids = tokenizer(prompt, return_tensors="pt").input_ids
    torch.backends.cuda.enable_mem_efficient_sdp(False)
    decomp_table = get_decompositions([torch.ops.aten.scaled_dot_product_attention])
<<<<<<< HEAD
=======
    model = AutoModelForCausalLM.from_pretrained(model_path, use_cache=False)
>>>>>>> d8fa9bcc

    seq_len = torch.export.Dim("seq_len", min=2, max=128)
    with torch.no_grad(), sdpa_kernel(SDPBackend.MATH):
        ep = torch.export.export(model, (input_ids,), dynamic_shapes=({1: seq_len},), strict=False)
        ep = ep.run_decompositions(decomp_table)
    return ep.graph<|MERGE_RESOLUTION|>--- conflicted
+++ resolved
@@ -24,10 +24,6 @@
 from importlib.metadata import version
 from typing import Any, Dict, Iterator, List, Optional, Union
 
-<<<<<<< HEAD
-
-=======
->>>>>>> d8fa9bcc
 import nvtx
 import packaging
 import torch
@@ -449,13 +445,8 @@
             raise ValueError('Loss mask is not supported with sequence parallelism.')
 
         # FlatFlow settings
-<<<<<<< HEAD
         self.use_flatflow = cfg.get("use_flatflow", True)
         self.enable_profile = cfg.get("enable_profile", True)
-=======
-        self.use_flatflow = cfg.get("use_flatflow", False)
-        self.enable_profile = cfg.get("enable_profile", False)
->>>>>>> d8fa9bcc
 
         if self.use_flatflow:
             if isinstance(self.model, list):
@@ -1362,13 +1353,8 @@
                         qkv_format='thd',
                     )
 
-<<<<<<< HEAD
             # FlatFlow profiling support
             if self.enable_profile and not forward_only and global_microbatch_id is not None:
-=======
-            # profiling support
-            if self.enable_profile and not forward_only:
->>>>>>> d8fa9bcc
                 # Build runtime batch metadata
                 if "sample_ids" in batch and isinstance(batch["sample_ids"], (list, tuple)):
                     micro_bs_logic = len(batch["sample_ids"])  # logical micro-batch size
@@ -1701,16 +1687,11 @@
                 dataset_type = GPTFIMDataset
             else:
                 dataset_config = GPTDatasetConfig(**kwargs)
-<<<<<<< HEAD
                 if self.use_flatflow:
                     dataset_type = flatflow.nemo.collections.nlp.data.language_modeling.megatron.GPTDataset
                 else:
                     dataset_type = MockGPTDataset if mock_dataset else GPTDataset
 
-=======
-                dataset_type = MockGPTDataset if mock_dataset else GPTDataset
-                #TODO: add after GPTFDataset is implemented
->>>>>>> d8fa9bcc
             self._train_ds, self._validation_ds, self._test_ds = BlendedMegatronDatasetBuilder(
                 dataset_type,
                 train_valid_test_num_samples,
@@ -2320,20 +2301,11 @@
 
         return transformer_config
 
-<<<<<<< HEAD
 def _export(model, tokenizer):
-=======
-def _export(model_path):
-    tokenizer = AutoTokenizer.from_pretrained(model_path)
->>>>>>> d8fa9bcc
     prompt = "How many hours are in a day?"
     input_ids = tokenizer(prompt, return_tensors="pt").input_ids
     torch.backends.cuda.enable_mem_efficient_sdp(False)
     decomp_table = get_decompositions([torch.ops.aten.scaled_dot_product_attention])
-<<<<<<< HEAD
-=======
-    model = AutoModelForCausalLM.from_pretrained(model_path, use_cache=False)
->>>>>>> d8fa9bcc
 
     seq_len = torch.export.Dim("seq_len", min=2, max=128)
     with torch.no_grad(), sdpa_kernel(SDPBackend.MATH):

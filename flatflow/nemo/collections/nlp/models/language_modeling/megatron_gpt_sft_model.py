# Adapted from https://github.com/NVIDIA/NeMo/blob/v2.0.0/nemo/collections/nlp/models/language_modeling/megatron_gpt_sft_model.py
# Copyright (c) 2024, The FlatFlow Authors.
# Copyright (c) 2023, NVIDIA CORPORATION. All rights reserved.
#
# Licensed under the Apache License, Version 2.0 (the "License");
# you may not use this file except in compliance with the License.
# You may obtain a copy of the License at
#
#     http://www.apache.org/licenses/LICENSE-2.0
#
# Unless required by applicable law or agreed to in writing, software
# distributed under the License is distributed on an "AS IS" BASIS,
# WITHOUT WARRANTIES OR CONDITIONS OF ANY KIND, either express or implied.
# See the License for the specific language governing permissions and
# limitations under the License.

import itertools
import json
from functools import partial
from typing import Any, Dict, List, Optional, Union

import numpy as np
import nvtx
import torch
import torch.export
from nemo.collections.common.metrics import MetricStringToTorchMetric
from nemo.collections.nlp.data.language_modeling.megatron.base_dataset_utils import (
    get_datasets_weights_and_num_samples,
)
from nemo.collections.nlp.data.language_modeling.megatron.blendable_dataset import BlendableDataset
from nemo.collections.nlp.data.language_modeling.megatron.gpt_sft_chat_dataset import GPTSFTChatDataset
from nemo.collections.nlp.data.language_modeling.megatron.gpt_sft_dataset import GPTSFTDataset, GPTSFTPackedDataset
from nemo.collections.nlp.data.language_modeling.megatron.megatron_batch_samplers import MegatronPretrainingBatchSampler
from nemo.collections.nlp.models.language_modeling.megatron_gpt_model import MegatronGPTModel
from nemo.collections.nlp.modules.common.megatron.utils import (
    average_losses_across_data_parallel_group,
    get_iterator_k_split,
)
from nemo.collections.nlp.modules.common.text_generation_utils import generate, get_computeprob_response
from nemo.collections.nlp.parts.mixins.nlp_adapter_mixins import NLPAdapterModelMixin
from nemo.collections.nlp.parts.utils_funcs import get_last_rank
from nemo.utils import AppState, logging
from omegaconf import DictConfig, ListConfig
from pytorch_lightning.loops.fetchers import _DataFetcherWrapper
from pytorch_lightning.trainer.trainer import Trainer
from torch._decomp import get_decompositions
from torch.nn.attention import SDPBackend, sdpa_kernel
from transformers import AutoModelForCausalLM, AutoTokenizer

import flatflow.megatron.core.pipeline_parallel.schedules
import flatflow.nemo.collections.nlp.data.language_modeling.megatron
import flatflow.torch.profiler
import flatflow.torch.utils.data

try:
    from megatron.core.num_microbatches_calculator import (
        get_current_global_batch_size,
        get_micro_batch_size,
        get_num_microbatches,
    )
    from megatron.core.num_microbatches_calculator import (
        reconfigure_num_microbatches_calculator as _reconfigure_microbatch_calculator,
    )

except (ImportError, ModuleNotFoundError):
    from apex.transformer.pipeline_parallel.utils import (
        _reconfigure_microbatch_calculator,
        get_current_global_batch_size,
        get_micro_batch_size,
        get_num_microbatches,
    )

try:
    from megatron.core import parallel_state
    from megatron.core.pipeline_parallel.schedules import get_forward_backward_func
    from megatron.core.utils import get_model_config

    HAVE_MEGATRON_CORE = True

except (ImportError, ModuleNotFoundError):
    HAVE_MEGATRON_CORE = False

__all__ = ["MegatronGPTSFTModel"]


class MegatronGPTSFTModel(NLPAdapterModelMixin, MegatronGPTModel):
    """Megatron GPT Supervised Fine-Tuning"""

    def __init__(self, cfg: DictConfig, trainer: Trainer):
        super().__init__(cfg, trainer=trainer)
        self.sep_id = cfg.get('sep_id', 49704)
        if hasattr(self.cfg.data, "validation_ds"):
            self.val_metric, self.val_metric_name = self.setup_metric(self.cfg.data.validation_ds)
            self.val_metric = torch.nn.ModuleList(self.val_metric) if self.val_metric is not None else None
            # Used other keys from metadata to calulate metrics
            if hasattr(self.cfg.data.validation_ds, "metric"):
                self.val_metric_label_key = self.cfg.data.validation_ds.metric.get('label_key', 'labels')

        if hasattr(self.cfg.data, "test_ds"):
            self.test_metric, self.test_metric_name = self.setup_metric(self.cfg.data.test_ds)
            self.test_metric = torch.nn.ModuleList(self.test_metric) if self.test_metric is not None else None
            # Used other keys from metadata to calulate metrics
            if hasattr(self.cfg.data.test_ds, "metric"):
                self.test_metric_label_key = self.cfg.data.test_ds.metric.get('label_key', 'labels')

        # Set the profile start and end steps in the unit of global batach
        if hasattr(self, '_nsys_profile_enabled'):
            self._nsys_profile_start_step = self.cfg.nsys_profile.get('start_step', 0)
            self._nsys_profile_end_step = self.cfg.nsys_profile.get('end_step', 0)
        if hasattr(self, '_memory_profile_enabled'):
            self._memory_profile_start_step = self.cfg.memory_profile.get('start_step', 0)
            self._memory_profile_end_step = self.cfg.memory_profile.get('end_step', 0)

        self.virtual_tokens = 0
        self.init_global_step = 0

        self.use_flatflow = cfg.get("use_flatflow", True)
        self.enable_profile = cfg.get("enable_profile", True)
        if self.enable_profile:
            flatflow.torch.profiler.MemoryProfiler.configure(
                start_step=cfg.get("memory_profile_start_step", 0),
                end_step=cfg.get("memory_profile_end_step", None),
                step_interval=cfg.get("memory_profile_interval", 1),
                enabled=True
            )
        if self.use_flatflow:
            if isinstance(self.model, list):
                config = get_model_config(self.model[0])
            else:
                config = get_model_config(self.model)
            config.variable_seq_lengths = True
        self.model_path = cfg.get("restore_from_path", None).split("/model.nemo")[0]
        self.profile_key = None
        self.layer_event = {}
        self.layer = {}

    def setup_metric(self, data_cfg):
        metric_name = "exact_string_match"
        if not hasattr(data_cfg, "metric"):
            metric = MetricStringToTorchMetric["exact_string_match"]
        else:
            if not hasattr(data_cfg.metric, "name"):
                raise ValueError("Metric name is not provided in the metric config.")
            if data_cfg.metric.name == "loss":
                return None, "loss"
            if data_cfg.metric.name not in MetricStringToTorchMetric:
                raise KeyError(
                    f"{data_cfg.metric.name} is not supported. List of supported metrics: {MetricStringToTorchMetric.keys()}"
                )
            if data_cfg.metric.name in self._metrics_require_string2category_map:
                if data_cfg.metric.average is None:
                    raise ValueError(
                        f"{data_cfg.metric.name} requires specifying whether you want to compute a micro or macro average. Found None."
                    )
            if (
                data_cfg.metric.get('labels_are_strings', False)
                and data_cfg.metric.name in self._metrics_require_string2category_map
            ):
                if data_cfg.metric.num_classes is None:
                    raise ValueError(
                        "Number of classes is not provided in the metric section within the data config. "
                        f"Please provide the number of classes in the data config to use the {data_cfg.metric.name} metric."
                    )
                if data_cfg.metric.get('class_labels', None) is None or not isinstance(
                    data_cfg.metric.get('class_labels', None), ListConfig
                ):
                    raise ValueError(
                        "Class labels are not provided properly in the metric section witnin the data config. "
                        f"Please provide the class labels as a list of strings in the data config to use the {data_cfg.metric.name} metric."
                    )
                if len(data_cfg.metric.get('class_labels', None)) != data_cfg.metric.num_classes:
                    raise ValueError(
                        f"Number of class labels {len(data_cfg.metric.get('class_labels', None))} does not match `num_classes` : {data_cfg.metric.num_classes}"
                    )

            metric_name = data_cfg.metric.name
            metric = MetricStringToTorchMetric[metric_name]

            if isinstance(data_cfg.file_names, ListConfig):
                if 'rouge' not in data_cfg.metric.name:
                    metric = [
                        metric(average=data_cfg.metric.average, num_classes=data_cfg.metric.num_classes)
                        for _ in range(len(data_cfg.file_names))
                    ]
                else:
                    metric = [metric() for _ in range(len(data_cfg.file_names))]
            else:
                if 'rouge' not in data_cfg.metric.name:
                    metric = [metric(average=data_cfg.metric.average, num_classes=data_cfg.metric.num_classes)]
                else:
                    metric = [metric()]

        return metric, metric_name

    @property
    def _metrics_require_string2category_map(self):
        return set("f1", "accuracy", "average_precision")

    def maybe_setup_test(self):
        if hasattr(self.cfg.data, 'test_ds') and self.cfg.data.test_ds.get('file_names', None) is not None:
            self._test_dl = self.setup_eval_dataloader(self._test_ds, self.cfg.data.test_ds)
        return

    def setup(self, stage=None):
        # NOTE: super().__init__ will try and setup train/val/test datasets,
        # but we sidestep this using a if self._train_ds is not None condition
        # We then set things up for real only once setup() of this class is called.
        resume_checkpoint_path = self.trainer.ckpt_path
        self.setup_complete = True
        if resume_checkpoint_path:
            init_consumed_samples = self._extract_consumed_samples_from_ckpt(resume_checkpoint_path)
        else:
            init_consumed_samples = 0
        self.init_consumed_samples = init_consumed_samples

        if stage == 'predict':
            return

        # If the user wants to manually override train and validation dataloaders before calling `.fit()`
        if self._train_dl is not None and self._validation_dl is not None:
            return
        self.build_train_valid_test_datasets(stage=stage)
        if hasattr(self, '_train_ds'):
            self.setup_training_dataloader()
        if hasattr(self, '_validation_ds'):
            self._validation_dl = self.setup_eval_dataloader(self._validation_ds, self.cfg.data.validation_ds)
        self.maybe_setup_test()

        # when using pipeline model parallel the final stage need to initialize word embeddings
        self.initialize_last_rank_embeddings()

        if self.cfg.get('transformer_engine', False) or self.cfg.get('mcore_gpt', False):
            self.setup_transformer_engine_tp_groups()
            self.setup_transformer_engine_cp_groups()
        self.setup_complete = True

    def _build_dataset(self, data_cfg, is_train=True):
        packed_sequence = data_cfg.get("packed_sequence", False)
        datasets = []
        # Determine if we are using a single dataset or a list of datasets.
        is_list_config = isinstance(data_cfg.file_names, ListConfig)
        if not is_list_config:
            raise ValueError("SFT train/validation datasets must be provided as a list of individual JSONL files.")

        if is_train:
            # Calculate num_train_samples_per_dataset for blending different dataset files.
            # For a single file, calculate num_samples following NeMo-Aligner.build_sft_dataset(from nemo:24.09).
            if len(data_cfg.file_names) > 1 or self.trainer.max_steps > 0:
                # Construct the data prefix list for `get_datasets_weights_and_num_samples()`
                # that is of the format [weight1,file_name1,weight2,file_name2,...]
                if data_cfg.concat_sampling_probabilities is None or not isinstance(
                    data_cfg.concat_sampling_probabilities, ListConfig
                ):
                    raise ValueError(
                        (
                            f"concat_sampling_probabilities must be a ListConfig with the same number of files in file_names."
                            f"Found: {data_cfg.concat_sampling_probabilities}"
                        )
                    )

                if len(data_cfg.get('concat_sampling_probabilities', None)) != len(data_cfg.file_names):
                    raise ValueError(
                        (
                            "concat_sampling_probabilities must be of the same size as file_names.",
                            f"Provided size {len(data_cfg.concat_sampling_probabilities)}, number of datasets {len(data_cfg.file_names)}",
                        )
                    )

                data_prefix = []
                for weight, prefix in zip(data_cfg.concat_sampling_probabilities, data_cfg.file_names):
                    data_prefix.append(weight)
                    data_prefix.append(prefix)

                if self.trainer.max_steps is None or self.trainer.max_steps <= 0:
                    raise ValueError(
                        f'Trainer max_steps must be set to a positive integer. Found {self.trainer.max_steps}'
                    )
                num_train_samples = [self.trainer.max_steps * data_cfg.global_batch_size]
                _, _, num_train_samples_per_dataset = get_datasets_weights_and_num_samples(data_prefix, num_train_samples)
                num_train_samples_after_blend = sum([x[0] for x in num_train_samples_per_dataset])
            else:
                num_train_samples_per_dataset = [[None]]
                num_train_samples_after_blend = None
        else:
            num_train_samples_per_dataset = [[None]] * len(data_cfg.file_names)

        # Check dataset max_seq_legnth and max_position_embeddings size
        if (
            self.cfg.get('position_embedding_type', None) in [None, 'learned_absolute']
            and data_cfg.max_seq_length > self.cfg.max_position_embeddings
        ):
            logging.warning(
                f"Set dataset max_seq_length to max_position_embeddings {self.cfg.max_position_embeddings} if using learned_absolute position embedding"
            )
            data_cfg.max_seq_length = self.cfg.max_position_embeddings

        # TE requires that the first input dim is divisible by 8 and the second by 16 for fp8
        # When using sequence parallel, sequence will further be split by TP size
        # When using context parallel, sequence is split by CP size as well
        pad_seq_length_to_mult = (
            8 * self.cfg.get('tensor_model_parallel_size', 1) if self.cfg.get('sequence_parallel', False) else 16
        )
        pad_seq_length_to_mult *= self.cfg.get('context_parallel_size', 1)

        dataset_kwargs = {}

        for file_path, num_samples in zip(data_cfg.file_names, num_train_samples_per_dataset):
            # flatflow is applied only for training
            if self.use_flatflow and is_train:
                if self.cfg.data.get("chat", False):
                    dataset_cls = flatflow.nemo.collections.nlp.data.language_modeling.megatron.GPTSFTChatDataset
                else:
                    dataset_cls = flatflow.nemo.collections.nlp.data.language_modeling.megatron.GPTSFTDataset
            else:
                if self.cfg.data.get("chat", False):
                    dataset_cls = GPTSFTChatDataset
                elif packed_sequence:
                    dataset_cls = GPTSFTPackedDataset
                    dataset_kwargs = {'return_cu_seqlen': data_cfg.get("packed_sequence_return_cu_seqlen", True)}
                    assert data_cfg.micro_batch_size == 1, "Micro batch size must be 1 if using packed sequence"
                else:
                    dataset_cls = GPTSFTDataset

            # TODO(akoumparouli): MCore assumes/requires equal length input sequences.
            if not data_cfg.get('pad_to_max_length', False) and self.cfg.get('expert_model_parallel_size', 1) > 1:
                raise ValueError('Expert parallelism requires pad_to_max_length')

            dataset = dataset_cls(
                file_path=file_path,
                tokenizer=self.tokenizer,
                max_seq_length=data_cfg.max_seq_length,
                min_seq_length=data_cfg.min_seq_length,
                pad_seq_length_to_mult=pad_seq_length_to_mult,
                add_bos=data_cfg.get('add_bos', False),
                add_eos=data_cfg.get('add_eos', True),
                add_sep=data_cfg.get('add_sep', False),
                sep_id=self.sep_id,
                max_num_samples=num_samples[0],
                seed=data_cfg.get('seed', 1234),
                label_key=data_cfg.get('label_key', 'answer'),
                answer_only_loss=self.cfg.get('answer_only_loss', True),
                truncation_field=data_cfg.get('truncation_field', 'text'),
                pad_to_max_length=data_cfg.get('pad_to_max_length', False),
                index_mapping_dir=data_cfg.get('index_mapping_dir', None),
                prompt_template=data_cfg.get('prompt_template', None),
                ceil_to_power_2=data_cfg.get('ceil_to_power_2', False),
                get_attention_mask_from_fusion=data_cfg.get('get_attention_mask_from_fusion', False),
                virtual_tokens=self.virtual_tokens,
                tokens_to_generate=data_cfg.get(
                    'tokens_to_generate', 0
                ),  # used at inference time to allocate tensor positions for tokens that will be generated by inf procedure.
                memmap_workers=data_cfg.get(
                    'memmap_workers', None
                ),  # used to set num. of workers to create the memmap index files
                hf_dataset=data_cfg.get(
                    'hf_dataset', False
                ),  # Whether to load the json file with the HuggingFace dataset.
                    # otherwise, will load the jsonl file with the JSONLMemMapDataset.
                truncation_method=data_cfg.get(
                    'truncation_method', 'right'
                ),  # used to choose truncation method. Options: ['random', 'left', 'right']
                special_tokens=self.cfg.data.get(
                    'chat_prompt_tokens', None
                ),  # special tokens for the chat prompts, a dictionary of {token_type: token}. Default: {'system_turn_start': '<extra_id_0>', 'turn_start': '<extra_id_1>', 'label_start': '<extra_id_2>', 'end_of_turn': '\n', "end_of_name": "\n"}
                is_test=not is_train,
                **dataset_kwargs,
            )
            datasets.append(dataset)
        if is_train:
            if self.use_flatflow or packed_sequence or num_train_samples_after_blend is None:
                num_train_samples_after_blend = sum(len(dataset) for dataset in datasets)
            if self.use_flatflow:
                dataset = flatflow.nemo.collections.nlp.data.language_modeling.megatron.BlendableDataset(
                    datasets=datasets, weights=data_cfg.concat_sampling_probabilities, size=num_train_samples_after_blend
                )
                return dataset
            dataset = BlendableDataset(
                datasets=datasets, weights=data_cfg.concat_sampling_probabilities, size=num_train_samples_after_blend
            )
            return dataset
        else:
            return datasets

    def _determine_log_key(self, data_config, dataloader_idx, metric_name, mode):
        # Function that determines whether to log based on the user provided
        # name of the dataset or the dataloader index.
        base_key = f"{mode}_{metric_name}_" if metric_name is not None else f"{mode}_"
        # If the user provided names for each validation/test dataset, use those.
        if hasattr(data_config, "names") and data_config.names is not None:
            # With only a single validation/test dataset, the name is not a list.
            if not isinstance(data_config.names, ListConfig):
                name = data_config.names
            else:
                name = data_config.names[dataloader_idx]
            return base_key + name
        else:
            return base_key + f"dataloader{dataloader_idx}"

    def fwd_bwd_step(self, dataloader_iter, forward_only, first_val_step=None):
        # Return only batch if batch, batch_idx, dataloder_idx are extracted as a tuple in the previous func
        # call like validation_step otherwise return tuple
        # (in which case dataloader_iter is still a PTL _DataFetcherWrapper object)
        num_microbatches = get_num_microbatches()
        micro_batch_size = get_micro_batch_size()
        if isinstance(dataloader_iter, _DataFetcherWrapper):
            batch, _, _ = next(dataloader_iter)
        else:
            batch = next(dataloader_iter)

        log_token_counts = self.cfg.get("log_token_counts", False)
        if log_token_counts:
            token_count_avg = sum(batch["token_count"]) / len(batch["token_count"])

<<<<<<< HEAD
            # Pass only torch.Tensor to prevent errors when process get_iterator_k_split()
            batch = {k: v for k, v in batch.items() if isinstance(v, torch.Tensor)}
            _, seq_length = batch['tokens'].shape
            data_iter = get_iterator_k_split(batch, num_microbatches)
        else:
            # Using flatflow, the 'stack-dim' batch size is always 1 for a microbatch. Instead, the `get_micro_batch_size()`
            # corresponds to the 'concat-dim' batch size of microbatches, processed in `flatflow...GPTSFTDataset`.
            micro_batch_size = 1
            batch = []
            iter_count = num_microbatches
            while len(batch) < iter_count:
                if isinstance(dataloader_iter, _DataFetcherWrapper):
                    microbatch, _, _ = next(dataloader_iter)
                else:
                    microbatch = next(dataloader_iter)
                batch.append(microbatch)
            log_token_counts = self.cfg.get('log_token_counts', False)
            if log_token_counts:
                token_count_avg = sum([mb['token_count'] for mb in batch]) / (len(batch) * get_micro_batch_size())
            # (X) seq_length is required but will be ignored. See megatron...schedules.get_forward_backword_func's comment(docstring).
            # (X) seq_length = sum([mb['tokens'].shape[1] for mb in batch])
            # (O) seq_length is constructed as a list then used individually for each sequence
            # seq_length = [mb['tokens'].shape[1] for mb in batch]
            seq_length = sum([mb['tokens'].shape[1] for mb in batch])
            data_iter = itertools.chain(batch)
=======
        # Pass only torch.Tensor to prevent errors when process get_iterator_k_split()
        batch = {k: v for k, v in batch.items() if isinstance(v, torch.Tensor)}
        _, seq_length = batch["tokens"].shape
        data_iter = get_iterator_k_split(batch, num_microbatches) if not self.use_flatflow else self.get_iterator_k_split(batch, num_microbatches)
>>>>>>> eade1a65

        if log_token_counts:
            self.log('seq_length_padded', seq_length, prog_bar=True, batch_size=1)
            self.log('tokens_avg', token_count_avg, prog_bar=True, sync_dist=True, batch_size=1)

        # handle asynchronous grad reduction
        no_sync_func = None
        grad_sync_func = None
        param_sync_func = None
        if not forward_only and self.with_distributed_adam:
            no_sync_func = partial(self._optimizer.no_sync, greedy_grad_copy=self.megatron_amp_O2,)
            grad_sync_func = self.reduce_overlap_gradients
            param_sync_func = self.sync_overlap_parameters

        for module in self.get_model_module_list():
            module.config.no_sync_func = no_sync_func
            module.config.grad_sync_func = grad_sync_func
            module.config.param_sync_func = param_sync_func
        
        fwd_bwd_function = flatflow.megatron.core.pipeline_parallel.schedules.get_forward_backward_func()
        # I think we can remove use_flatflow since if we are using this megatron_gpt_sft_model.py, we already assume we are using flatflow.
        losses_reduced_per_micro_batch = fwd_bwd_function(
            forward_step_func=self.get_forward_output_and_loss_func(tuning=True, validation_step=forward_only),
            data_iterator=self._make_data_iterator_list(data_iter),
            model=self.model,
            num_microbatches=num_microbatches,
            forward_only=forward_only,
            seq_length=seq_length,
            micro_batch_size=micro_batch_size,
            first_val_step=first_val_step,
            # use_flatflow=self.use_flatflow,
            enable_profile=self.enable_profile,
        )

        non_loss_tensors = {}
        # only the last stages of the pipeline return losses
        if losses_reduced_per_micro_batch:
            for item in losses_reduced_per_micro_batch:
                for k, v in item.items():
                    if k != 'avg':
                        av = non_loss_tensors.get(k, [])
                        av.append(v)
                        non_loss_tensors[k] = av
            if (not forward_only) or self.cfg.data.get('validation_drop_last', True):
                # average loss across micro batches
                loss_tensors_list = [loss_reduced['avg'] for loss_reduced in losses_reduced_per_micro_batch]
                loss_tensor = torch.concat(loss_tensors_list)
                loss_mean = loss_tensor.mean()
            else:
                # Get the total loss since micro batches sizes are not uniform
                loss_sum_tensors_list = [
                    loss_sum['loss_sum_and_ub_size']
                    for loss_sum in losses_reduced_per_micro_batch
                    if loss_sum['loss_sum_and_ub_size'][1] > 0
                ]
                loss_sum = (
                    torch.vstack(loss_sum_tensors_list).sum(axis=0)
                    if len(loss_sum_tensors_list) > 0
                    else torch.tensor([0.0, 0.0]).cuda()
                )
                return loss_sum
        else:
            # we're not on the last pipeline stage so no losses
            if forward_only:
                loss_mean = []
            else:
                loss_mean = torch.tensor(0.0).cuda()

        # if forward_only:
        # return loss_mean
        if non_loss_tensors:  # TODO: need a nicer way to do this via inheritance (@adithyare)
            return loss_mean, non_loss_tensors
        else:
            return loss_mean

    def validation_step(self, dataloader_iter):
        return self.inference_step(dataloader_iter, 'validation')

    def test_step(self, dataloader_iter):
        return self.inference_step(dataloader_iter, 'test')

    def inference_step(self, dataloader_iter, mode):
        batch, batch_idx, dataloader_idx = next(dataloader_iter)
        data_cfg = self.cfg.data.validation_ds if mode == 'validation' else self.cfg.data.test_ds
        self._reconfigure_and_process_inference_batch(batch, data_cfg)
        # Meta data from dataset
        outputs = self.inference_step_validation_call(batch, batch_idx, data_cfg, dataloader_idx)

        if mode == 'validation':
            if isinstance(self.trainer.val_dataloaders, list) and len(self.trainer.val_dataloaders) > 1:
                # super().validation_step appends just loss to self.validation_step_outputs,
                # replace the last appended loss with the outputs dict
                self.validation_step_outputs[dataloader_idx][-1] = outputs
            else:
                # super().validation_step appends just loss to self.validation_step_outputs,
                # replace the last appended loss with the outputs dict
                self.validation_step_outputs[-1] = outputs
        else:
            if isinstance(self.trainer.test_dataloaders, list) and len(self.trainer.test_dataloaders) > 1:
                self.test_step_outputs[dataloader_idx][-1] = outputs
            else:
                self.test_step_outputs[-1] = outputs
        return outputs

    def inference_step_validation_call(self, batch, batch_idx, data_cfg, dataloader_idx=0):
        metadata = batch.get('metadata', [{}] * len(batch['tokens']))
        # Pass dataloader_idx, as it's needed in val_step of GPTModel to append the loss correctly
        # to self.val/test_step_outputs in case of multi dataloaders
        loss = super().validation_step(itertools.chain([batch]), dataloader_idx)

        if data_cfg.get("write_predictions_to_file", False) or data_cfg.metric.name != 'loss':
            # We need _inference_config to get generation params
            # add_BOS and tokens_to_generate are set in dataset
            if self.get_inference_config() is None:
                self.set_inference_config(inference_config={})
            self._inference_config['add_BOS'] = data_cfg.add_bos
            self._inference_config['tokens_to_generate'] = data_cfg.get('tokens_to_generate')

            output = self.predict_step(batch, batch_idx, dataloader_idx)
            if output:
                inputs_text = [self.tokenizer.ids_to_text(c.tolist()) for c in batch['contexts']]
                labels_text = [self.tokenizer.ids_to_text(a.tolist()) for a in batch['answers']]
                preds_text = [
                    self.tokenizer.ids_to_text(t[l.item() :][: data_cfg.get('tokens_to_generate')])
                    for t, l in zip(output['token_ids'], batch['context_lengths'])
                ]
            else:
                inputs_text, labels_text, preds_text = [], [], []
        else:
            inputs_text, labels_text, preds_text = [], [], []

        outputs = {
            'loss': loss,
            'preds': preds_text,  # [str]
            'labels': labels_text,  # [str]
            'inputs': inputs_text,  # [str]
            'metadata': metadata,  # [dict]
        }
        return outputs

    def gather_and_maybe_write_predictions(self, output, data_cfg, mode, averaged_metric, dataloader_idx=0):
        # Gather the outputs object from all data parallel ranks since we are using the DistributedSampler
        # which splits data across DDP ranks.
        gathered_outputs = [None for _ in range(parallel_state.get_data_parallel_world_size())]
        torch.distributed.all_gather_object(
            gathered_outputs,
            [
                {'preds': x['preds'], 'labels': x['labels'], 'inputs': x['inputs'], 'metadata': x['metadata']}
                for x in output
            ],
            group=parallel_state.get_data_parallel_group(),
        )

        # Remove duplicate examples due to distributed sampler.
        deduplicated_outputs = {
            'preds': [],
            'labels': [],
            'inputs': [],
            'metadata': [],
        }
        total_size = 0
        for rank in range(0, parallel_state.get_data_parallel_world_size()):
            for batch in gathered_outputs[rank]:
                for pred, label, input, metadata in zip(
                    batch['preds'], batch['labels'], batch['inputs'], batch['metadata']
                ):
                    total_size += 1
                    if not metadata.get("__AUTOGENERATED__", False):
                        deduplicated_outputs['preds'].append(pred)
                        deduplicated_outputs['labels'].append(label)
                        deduplicated_outputs['inputs'].append(input)
                        deduplicated_outputs['metadata'].append(metadata)
                    else:
                        logging.info(f"skipping autogenerated example example {input} prediction {pred} label {label}")

        # Compute metric score
        metric_name = self.val_metric_name if mode == 'validation' else self.test_metric_name
        metric_label_key = self.val_metric_label_key if mode == 'validation' else self.test_metric_label_key
        if metric_name != 'loss':
            metric_log_key = self._determine_log_key(data_cfg, dataloader_idx, metric_name, mode)
            metric_fn = self.val_metric[dataloader_idx] if mode == 'validation' else self.test_metric[dataloader_idx]
            if metric_label_key in deduplicated_outputs['metadata'][0]:
                labels = [m[metric_label_key] for m in deduplicated_outputs['metadata']]
            else:
                labels = deduplicated_outputs['labels']

            for pred, label in zip(deduplicated_outputs['preds'], labels):
                _ = metric_fn(pred, label)

            metric_result = metric_fn.compute()

            if metric_name == 'rouge':
                for k, v in metric_result.items():
                    if 'fmeasure' in k:
                        self.log(metric_log_key + f'_{k}', v.item(), sync_dist=True)
                        logging.info(f"{mode} {metric_name} {k}: {v.item()}")
                metric_result = metric_result['rouge1_fmeasure']
            else:
                self.log(metric_log_key, metric_result.item(), sync_dist=True)
                logging.info(f"{mode} {metric_name}: {metric_result.item()}")

            metric_fn.reset()
            averaged_metric.append(metric_result)

        # Write predictions to file
        if self.global_rank == 0 and data_cfg.get("write_predictions_to_file", False):
            logging.info(
                f"Total deduplicated inference data size: {total_size} to {len(deduplicated_outputs['inputs'])}"
            )

            # Check if the user provided a prefix path to the file(s) they want to write.
            if not hasattr(data_cfg, "output_file_path_prefix") or data_cfg.output_file_path_prefix is None:
                raise ValueError(
                    "Cannot write predictions to file when output_file_path_prefix is not set or present in the yaml config file."
                )
            filename_log_key = self._determine_log_key(data_cfg, dataloader_idx, None, mode)
            self.write_predictions_to_file(
                deduplicated_outputs, f"{data_cfg.output_file_path_prefix}_{filename_log_key}"
            )

        return deduplicated_outputs, total_size

    def inference_epoch_end(self, outputs, mode, data_cfg):
        # TODO: this method should be modularized. It is too long and does too many things. (@adithyare)
        # Parent class will handle logging of the loss.
        if not outputs or not outputs[0]:
            return

        if isinstance(outputs[0], dict):
            outputs = [outputs]

        averaged_loss = []
        averaged_metric = []
        # Log metrics for each provided validation/test dataset.
        for dataloader_idx, output in enumerate(outputs):
            # Expand on_validation_epoch_end from parent class MegatronGPTModel as on_validation_epoch_end
            # does not take outputs arg
            # loss = super().on_validation_epoch_end([x['loss'] for x in output])
            loss_vals = [x['loss'] for x in output]
            if parallel_state.is_pipeline_last_stage():
                # only the last pipeline parallel stages return loss with their batch size
                if self.cfg.data.get('validation_drop_last', True):
                    loss = torch.stack(loss_vals).mean()
                else:
                    # Compute the avg loss by total_loss across all samples / total number of samples
                    total_loss_and_total_samples = torch.vstack(loss_vals).sum(axis=0)
                    avg_loss = total_loss_and_total_samples[0] / total_loss_and_total_samples[1]
                    loss = avg_loss.type(torch.float32).cuda()
            else:
                loss = torch.tensor(0.0, dtype=torch.float32).cuda()

            # we can only log on one rank if it is rank zero so we broadcast from last rank
            torch.distributed.broadcast(loss, get_last_rank())

            self.log('val_loss', loss, prog_bar=True, rank_zero_only=True, batch_size=1)

            # Determine the key used to log the loss based on the user provided name of the dataset
            # or the dataloader index.
            loss_log_key = self._determine_log_key(data_cfg, dataloader_idx, "loss", mode)
            self.log(loss_log_key, loss, batch_size=1)
            averaged_loss.append(loss)
            self.gather_and_maybe_write_predictions(output, data_cfg, mode, averaged_metric, dataloader_idx)

            torch.distributed.barrier(group=parallel_state.get_data_parallel_group())
            outputs[dataloader_idx].clear()  # free memory

        # Logging of the averaged metrics:
        averaged_loss = sum(averaged_loss) / len(averaged_loss)
        averaged_metric = sum(averaged_metric) / len(averaged_metric) if len(averaged_metric) >= 1 else None

        # Handle case where metrics can be nan or inf. This can break checkpoint save/load.
        if averaged_metric is not None and (torch.isinf(averaged_metric) or torch.isnan(averaged_metric)):
            app_state = AppState()
            monitor_mode = app_state.checkpoint_callback_params.mode
            assert monitor_mode in ['min', 'max']
            averaged_metric = 0.0 if monitor_mode == 'max' else 1e5

        if mode == 'validation':
            self.log("validation_loss", averaged_loss, batch_size=1)
            if averaged_metric is not None:
                self.log(f"validation_{self.val_metric_name}", averaged_metric)
        elif mode == 'test':
            self.log("test_loss", averaged_loss, batch_size=1)
            if averaged_metric is not None:
                self.log(f"test_{self.test_metric_name}", averaged_metric)

        # Merge the functionality of previous on_inference_epoch_end() within inference_epoch_end() func here
        app_state = AppState()
        self._restore_activation_checkpointing_args()
        if hasattr(self, "_train_ds"):
            _reconfigure_microbatch_calculator(
                rank=app_state.global_rank,
                rampup_batch_size=None,
                global_batch_size=self.cfg.data.train_ds.global_batch_size,
                micro_batch_size=self.cfg.data.train_ds.micro_batch_size,
                data_parallel_size=parallel_state.get_data_parallel_world_size(),
            )
        # When running `trainer.validate()`, the training dataset is not available.
        else:
            logging.warning('No training data found, reconfiguring microbatches based on validation batch sizes.')
            _reconfigure_microbatch_calculator(
                rank=app_state.global_rank,
                rampup_batch_size=None,
                global_batch_size=data_cfg.global_batch_size,
                micro_batch_size=data_cfg.micro_batch_size,
                data_parallel_size=parallel_state.get_data_parallel_world_size(),
            )

        return averaged_loss, averaged_metric

    def predict_step(self, batch: Any, batch_idx: int, dataloader_idx: Optional[int] = None) -> Any:
        inference_config = self.get_inference_config()
        # need to overwrite some configuration, make it immutable
        inference_config = inference_config.copy()
        global_batch_size_per_gpu = batch['tokens'].size(0)
        num_micro_batches_before_decode = get_num_microbatches()

        compute_logprob = inference_config.get('compute_logprob', False)
        if compute_logprob:
            inference_config['inputs'] = batch
            inference_config['tokens_to_generate'] = 1
            inference_config['all_probs'] = True
            inference_config["add_BOS"] = False
            inference_config['greedy'] = True
            response = generate(self, **inference_config)
            response = get_computeprob_response(self.tokenizer, response, batch)
        else:
            # for megatron_gpt_eval.py
            if isinstance(batch, list):
                inference_config['inputs'] = batch
            else:
                # peft_eval.py
                inference_config['inputs'] = (batch['contexts'].cuda(), batch['context_lengths'].cuda())
            response = generate(self, **inference_config)

        app_state = AppState()
        _reconfigure_microbatch_calculator(
            rank=app_state.global_rank,
            rampup_batch_size=None,
            global_batch_size=global_batch_size_per_gpu * parallel_state.get_data_parallel_world_size(),
            micro_batch_size=global_batch_size_per_gpu // num_micro_batches_before_decode,
            data_parallel_size=parallel_state.get_data_parallel_world_size(),
        )

        return response

    def write_predictions_to_file(self, outputs, output_file_path_prefix):
        output_file_path = output_file_path_prefix + "_inputs_preds_labels.jsonl"
        with open(output_file_path, "w") as f_json:
            assert (
                len(outputs['inputs']) == len(outputs['preds']) == len(outputs['labels']) == len(outputs['metadata'])
            )
            for i, p, l, m in zip(outputs['inputs'], outputs['preds'], outputs['labels'], outputs['metadata']):
                json_string = {'input': i, 'pred': p, 'label': l}
                for k, v in m.items():
                    if k not in json_string:
                        json_string[k] = v
                f_json.write(json.dumps(json_string) + '\n')

        logging.info(f'Predictions saved to {output_file_path}')

    def cast_for_metric(self, pred, label, metric_name, class_labels=None, labels_are_strings=False):
        if metric_name == 'exact_string_match' or 'rouge' in metric_name:
            return pred, label
        pred = pred.replace(' ', '')
        label = label.replace(' ', '')

        # Correlation metrics require casting to float.
        if metric_name in ['pearson_corr_coef', 'spearman_corr_coef']:
            # Text-to-text model predictions may not always be valid floating point numbers.
            try:
                pred = float(pred)
            except ValueError:
                pred = 0.0

            try:
                label = float(label)
            except ValueError:
                raise ValueError(f'Could not convert {label} to float.')

            pred = torch.FloatTensor([pred]).to(self.device)
            label = torch.FloatTensor([label]).to(self.device)

        # Other metrics require casting to integers.
        elif metric_name in self._metrics_require_string2category_map and not labels_are_strings:
            # Text-to-text model predictions may not always be valid integers.
            try:
                pred = int(pred)
            except ValueError:
                pred = 0

            try:
                label = int(label)
            except ValueError:
                raise ValueError(f'Could not convert {label} to int.')

            pred = torch.LongTensor([pred]).to(self.device)
            label = torch.LongTensor([label]).to(self.device)

        # If labels are strings, we need to convert them to indices for some metrics.
        elif metric_name in self._metrics_require_string2category_map and labels_are_strings:
            # Cast string labels to integers before computing the metric.
            if pred not in class_labels:
                pred = 0  # If the prediction is not in the class labels, use the first class label.
            else:
                pred = class_labels.index(pred)
            if label not in class_labels:
                raise ValueError(f"Ground truth labe; {label} is not in the class labels list : {class_labels}")
            label = class_labels.index(label)
            pred = torch.LongTensor([pred]).to(self.device)
            label = torch.LongTensor([label]).to(self.device)
        else:
            raise ValueError(f'Metric {metric_name} not supported.')

        return pred, label

    # Override the parent batch reconfiguring logic.
    def _reconfigure_and_process_inference_batch(self, batch, data_cfg):
        global_batch_size_per_gpu = batch['tokens'].size(0)
        # This should happen only on the last batch of the dataset.
        if (
            global_batch_size_per_gpu
            != get_current_global_batch_size() // parallel_state.get_data_parallel_world_size()
        ):
            # NOTE: This is reconfiguring to make sure there is no grad-acc for validation batches.
            if (
                global_batch_size_per_gpu
                != data_cfg.global_batch_size // parallel_state.get_data_parallel_world_size()
            ):
                app_state = AppState()
                _reconfigure_microbatch_calculator(
                    rank=app_state.global_rank,
                    rampup_batch_size=None,
                    global_batch_size=global_batch_size_per_gpu * parallel_state.get_data_parallel_world_size(),
                    micro_batch_size=global_batch_size_per_gpu,
                    data_parallel_size=parallel_state.get_data_parallel_world_size(),
                )
            # NOTE: need to explicitly handle resetting for multi-validation
            else:
                app_state = AppState()
                _reconfigure_microbatch_calculator(
                    rank=app_state.global_rank,
                    rampup_batch_size=None,
                    global_batch_size=data_cfg.global_batch_size,
                    micro_batch_size=data_cfg.micro_batch_size,
                    data_parallel_size=parallel_state.get_data_parallel_world_size(),
                )

    def maybe_build_test(self):
        if hasattr(self.cfg.data, 'test_ds') and self.cfg.data.test_ds.get('file_names', None) is not None:
            logging.info('Building GPT SFT test datasets.')
            # Wrap this in a list since the general finetuning parent class supports multi-validation.
            self._test_ds = self._build_dataset(self.cfg.data.test_ds, is_train=False)
            logging.info(f'Length of test dataset: {len(self._test_ds[0])}')
        return

    def build_train_valid_test_datasets(self, stage):
        if stage != 'test':
            logging.info('Building GPT SFT validation datasets.')
            # Wrap this in a list since the general finetuning parent class supports multi-validation.
            self._validation_ds = self._build_dataset(self.cfg.data.validation_ds, is_train=False)
            if self._validation_ds:
                logging.info(f'Length of val dataset: {len(self._validation_ds[0])}')

        if stage != 'validate':
            self.maybe_build_test()

        if stage == 'validate' or stage == 'test':
            return
        logging.info('Building GPT SFT traing datasets.')
        self._train_ds = self._build_dataset(self.cfg.data.train_ds)
        logging.info(f'Length of train dataset: {len(self._train_ds)}')

    def build_data_loader(self, dataset, data_cfg, consumed_samples=0, is_train=False):
        """Buld dataloader given an input dataset."""

        logging.info(f'Building dataloader with consumed samples: {consumed_samples}')
        if isinstance(dataset, BlendableDataset):
            collate_fn = dataset.datasets[0].collate_fn
        else:
            collate_fn = dataset.collate_fn

        if self.use_flatflow and is_train:

            batch_sampler = flatflow.nemo.collections.nlp.data.language_modeling.megatron.MegatronPretrainingBatchSampler(
                dataset=dataset,
                total_samples=len(dataset),
                consumed_samples=consumed_samples,
                micro_batch_size=data_cfg.micro_batch_size,
                global_batch_size=data_cfg.global_batch_size,
                data_parallel_rank=parallel_state.get_data_parallel_rank(),
                data_parallel_size=parallel_state.get_data_parallel_world_size(),
                drop_last=data_cfg.drop_last,
                graph=_export(self.model_path),
                pad_samples_to_global_batch_size=not data_cfg.drop_last,
            )
            data_loader_cls = flatflow.torch.utils.data.DataLoader
        else:
            batch_sampler = MegatronPretrainingBatchSampler(
                total_samples=len(dataset),
                consumed_samples=consumed_samples,
                micro_batch_size=data_cfg.micro_batch_size,
                global_batch_size=data_cfg.global_batch_size,
                data_parallel_rank=parallel_state.get_data_parallel_rank(),
                data_parallel_size=parallel_state.get_data_parallel_world_size(),
                drop_last=data_cfg.drop_last,
                pad_samples_to_global_batch_size=not data_cfg.drop_last,
            )
            data_loader_cls = torch.utils.data.DataLoader

        return data_loader_cls(
            dataset,
            batch_sampler=batch_sampler,
            collate_fn=collate_fn,
            num_workers=data_cfg.num_workers,
            pin_memory=data_cfg.pin_memory,
            persistent_workers=0 < data_cfg.num_workers,
        )

    def setup_training_dataloader(self):
        if hasattr(self, '_train_ds'):
            consumed_samples = self.compute_consumed_samples(0)
            self._train_dl = self.build_data_loader(
                dataset=self._train_ds, data_cfg=self.cfg.data.train_ds, consumed_samples=consumed_samples, is_train=True
            )

    def setup_eval_dataloader(self, datasets, data_cfg):
        dataloaders = []
        for dataset in datasets:
            eval_dl = self.build_data_loader(dataset=dataset, data_cfg=data_cfg, consumed_samples=0,)
            dataloaders.append(eval_dl)
        return dataloaders

    def on_validation_epoch_start(self):
        self._reset_activation_checkpointing_args()
        app_state = AppState()
        _reconfigure_microbatch_calculator(
            rank=app_state.global_rank,
            rampup_batch_size=None,
            global_batch_size=self.cfg.data.validation_ds.global_batch_size,
            micro_batch_size=self.cfg.data.validation_ds.micro_batch_size,
            data_parallel_size=parallel_state.get_data_parallel_world_size(),
        )
        return super().on_validation_epoch_start()

    def on_test_epoch_start(self):
        self._reset_activation_checkpointing_args()
        app_state = AppState()
        _reconfigure_microbatch_calculator(
            rank=app_state.global_rank,
            rampup_batch_size=None,
            global_batch_size=self.cfg.data.test_ds.global_batch_size,
            micro_batch_size=self.cfg.data.test_ds.micro_batch_size,
            data_parallel_size=parallel_state.get_data_parallel_world_size(),
        )
        return super().on_test_epoch_start()

    def on_predict_epoch_start(self):
        return self.on_test_epoch_start()

    def on_test_epoch_end(self):
        _ = self.inference_epoch_end(self.test_step_outputs, 'test', self.cfg.data.test_ds)
        # Commenting as on_test_epoch_end was a no-op in PTL 1.9
        # return super().on_test_epoch_end()

    def on_validation_epoch_end(self):
        _ = self.inference_epoch_end(self.validation_step_outputs, 'validation', self.cfg.data.validation_ds)
        # Commenting as on_validation_epoch_end was a no-op in PTL 1.9
        # return super().on_validation_epoch_end()

    def on_train_epoch_start(self) -> None:
        # Same logic as validation epoch end, but this may be need if there is no validation sanity check to trigger
        # on_validation_epoch_end()
        self.on_validation_epoch_end()
        return super().on_train_epoch_start()


    def get_forward_output_and_loss_func(self, validation_step=False, tuning=False):
        def fwd_output_and_loss_func(dataloader_iter, model, checkpoint_activations_all_layers=None, global_microbatch_id=None, forward_only=False):

            # Get data batch
            batch = self.get_batch(dataloader_iter, tuning)
            # Transfer needed data to GPU
            required_keys = set()
            max_seqlen = batch['max_seqlen'].squeeze() if 'max_seqlen' in batch else None
            cu_seqlens_argmin = batch['cu_seqlens_argmin'] if 'cu_seqlens_argmin' in batch else None
            if parallel_state.get_pipeline_model_parallel_world_size() == 1:
                required_keys.update(batch.keys())
            else:
                required_keys.add('attention_mask')
                if 'cu_seqlens' in batch:
                    required_keys.add('cu_seqlens')
                if parallel_state.is_pipeline_first_stage():
                    required_keys.update(('tokens', 'position_ids'))
                if parallel_state.is_pipeline_last_stage():
                    required_keys.update(('labels', 'loss_mask'))
            if self.get_attention_mask_from_fusion and 'attention_mask' in required_keys:
                required_keys.remove('attention_mask')
            batch = {
                key: val.cuda(non_blocking=True) if key in required_keys and isinstance(val, torch.Tensor) else None
                for key, val in batch.items()
            }
            # slice batch along sequence dimension for context parallelism
            batch = self.get_batch_on_this_context_parallel_rank(batch)
            # Model forward pass
            forward_args = {
                'input_ids': batch['tokens'],
                'position_ids': batch['position_ids'],
                'attention_mask': None if self.get_attention_mask_from_fusion else batch['attention_mask'],
                'labels': batch['labels'] if 'labels' in batch else None,
                'loss_mask': batch['loss_mask'],
            }

            if not self.mcore_gpt:
                forward_args['checkpoint_activations_all_layers'] = checkpoint_activations_all_layers
                if not self.use_loss_mask:
                    forward_args.pop('loss_mask')
            else:
                # TODO: @eharper can we add this to mcore?
                forward_args.pop('loss_mask')

                if 'cu_seqlens' in batch:  # packed sequence from GPTSFTPackedDataset
                    # these args are passed eventually into TEDotProductAttention.forward()
                    cu_seqlens = batch['cu_seqlens'].squeeze()  # remove batch size dimension (mbs=1)
                    # remove -1 "paddings" added in collate_fn
                    if cu_seqlens_argmin is not None:
                        cu_seqlens = cu_seqlens[: cu_seqlens_argmin.item()]
                    else:
                        cu_seqlens = cu_seqlens[: torch.argmin(cu_seqlens)]

                    try:
                        from megatron.core.packed_seq_params import PackedSeqParams
                    except (ImportError, ModuleNotFoundError) as e:
                        mcore_version = packaging.version.Version(version('megatron-core'))
                        logging.error(
                            f"megatron-core v{mcore_version} does not support training with packed sequence. "
                            "Please use megatron-core >= 0.5.0, or set model.data.train_ds.packed_sequence=False"
                        )
                        raise e

                    forward_args['packed_seq_params'] = PackedSeqParams(
                        cu_seqlens_q=cu_seqlens,
                        cu_seqlens_kv=cu_seqlens,
                        max_seqlen_q=max_seqlen,
                        max_seqlen_kv=max_seqlen,
                        qkv_format='thd',
                    )
            if self.enable_profile and not forward_only:
                # Build runtime batch metadata; for concat-based dataset the logical
                # micro-batch size equals the number of sample_ids concatenated.
                if "sample_ids" in batch and isinstance(batch["sample_ids"], (list, tuple)):
                    micro_bs_logic = len(batch["sample_ids"])  # logical micro-batch size
                else:
                    micro_bs_logic = forward_args["input_ids"].size(0) if forward_args["input_ids"] is not None else 0

                meta_info = {
                    "micro_bs": micro_bs_logic,
                    "global_bs": micro_bs_logic * parallel_state.get_data_parallel_world_size(),
                    "tok_total": forward_args["input_ids"].numel() if forward_args["input_ids"] is not None else 0,
                }
                flatflow.torch.profiler.MemoryProfiler.set_step(global_microbatch_id)
                with flatflow.torch.profiler.MemoryProfiler.profile(tag=f"forward-{global_microbatch_id}", **meta_info):
                    nvtx_ctx = nvtx.annotate(message="forward", color="green", domain="forward", category=f"{global_microbatch_id}")
                    nvtx_ctx.__enter__()
                    try:
                        output_tensor = model(**forward_args)
                    finally:
                        nvtx_ctx.__exit__(None, None, None)
            else:
                output_tensor = model(**forward_args)
            def loss_func(output_tensor):
                # Loss for a micro-batch (ub)
                loss_for_ub = self.loss_func(batch['loss_mask'], batch['num_valid_tokens_in_ub'], output_tensor)
                cp_size = parallel_state.get_context_parallel_world_size()
                if isinstance(loss_for_ub, dict):
                    # TODO: need a better way to check if loss_func is returning more stuff than just loss... (@adithyare)

                    if set(loss_for_ub.keys()) == set(
                        ["loss", "query_hs", "pos_doc_hs", "pos_cs", "neg_cs", "diff_cs"]
                    ):  # (adithyare) this check will be True for GPT Embedding models
                        loss = loss_for_ub['loss']
                        reduced_loss = average_losses_across_data_parallel_group([loss])
                        pos_cs = average_losses_across_data_parallel_group([loss_for_ub['pos_cs']])
                        neg_cs = average_losses_across_data_parallel_group([loss_for_ub['neg_cs']])
                        diff_cs = average_losses_across_data_parallel_group([loss_for_ub['diff_cs']])
                        return (
                            loss * cp_size,
                            {
                                'avg': reduced_loss,
                                'query_hs': loss_for_ub['query_hs'],
                                'doc_hs': loss_for_ub['pos_doc_hs'],
                                'avg_pos_cs': pos_cs,
                                'avg_neg_cs': neg_cs,
                                'diff_cs': diff_cs,
                            },
                        )
                    elif set(loss_for_ub.keys()) == set(
                        ["loss", "query_pos_doc_logit", "query_neg_doc_logit", "logit_diff"]
                    ):  # (adithyare) this check will be True for GPT Reranker models

                        loss = loss_for_ub['loss']
                        reduced_loss = average_losses_across_data_parallel_group([loss])
                        logit_diff = average_losses_across_data_parallel_group([loss_for_ub['logit_diff']])
                        return (
                            loss * cp_size,
                            {
                                'avg': reduced_loss,
                                'query_pos_doc_logit': loss_for_ub['query_pos_doc_logit'],
                                'query_neg_doc_logit': loss_for_ub['query_neg_doc_logit'],
                                'logit_diff': logit_diff,
                            },
                        )
                    else:
                        raise RuntimeError(f"Dict loss_for_ub has unknown key set {loss_for_ub.keys()}")

                elif validation_step and not self.validation_drop_last:
                    num_valid_tokens_in_ub = batch['num_valid_tokens_in_ub']
                    if loss_for_ub.isnan():
                        assert batch['loss_mask'].count_nonzero() == 0, 'Got NaN loss with non-empty input'
                        loss_sum_for_ub = torch.zeros_like(loss_for_ub)
                        num_valid_tokens_in_ub = 0
                    else:
                        if self.sample_weight == 'constant':
                            num_valid_tokens_in_ub = 1
                        loss_sum_for_ub = num_valid_tokens_in_ub * loss_for_ub

                    loss_sum_and_ub_size_all_gpu = torch.cat(
                        [
                            loss_sum_for_ub.clone().detach().view(1),
                            torch.tensor([num_valid_tokens_in_ub]).cuda().clone().detach(),
                        ]
                    )
                    # Could potentially reduce num_valid_samples_in_microbatch and use that to aggregate instead of len(self._validation_ds)
                    torch.distributed.all_reduce(
                        loss_sum_and_ub_size_all_gpu, group=parallel_state.get_data_parallel_group()
                    )
                    return loss_for_ub * cp_size, {'loss_sum_and_ub_size': loss_sum_and_ub_size_all_gpu}
                else:
                    reduced_loss = average_losses_across_data_parallel_group([loss_for_ub])
                    return loss_for_ub * cp_size, {'avg': reduced_loss}
            return output_tensor, loss_func
        return fwd_output_and_loss_func

    def get_iterator_k_split(self, batch: Union[Dict, List[torch.Tensor]], num_microbatches: int, enforce_divisible_batch: Optional[bool] = True):
        if isinstance(batch, dict):
            discard_items = [k for k, v in batch.items() if not isinstance(v, (torch.Tensor, list))]
            if discard_items:
                print(f"Warning: {discard_items} are not tensors or lists, they will be discarded")

            batch = {k: v for k, v in batch.items() if isinstance(v, (torch.Tensor, list))}
            tensor_items = {k: v for k, v in batch.items() if isinstance(v, torch.Tensor)}
            list_items = {k: v for k, v in batch.items() if isinstance(v, list)}

            if "cu_seqlens" in tensor_items:
                microbatches = []

                cu_seqlens_tensor = tensor_items["cu_seqlens"]
                cu_seqlens_numpy = cu_seqlens_tensor.squeeze(0).cpu().numpy()[:-1]
                num_sequences = len(cu_seqlens_numpy) - 1

                if enforce_divisible_batch and num_sequences % num_microbatches != 0:
                    raise ValueError(f"Batch size ({num_sequences}) is not evenly divisible by num_microbatches ({num_microbatches})")

                microbatch_seq_indices_list = np.array_split(range(num_sequences), num_microbatches)
                tensor_keys = list(tensor_items.keys())
                list_keys = list(list_items.keys())

                for i in range(num_microbatches):
                    microbatch_dict = {}
                    seq_indices = microbatch_seq_indices_list[i]

                    if len(seq_indices) == 0:
                        for key in tensor_keys:
                            microbatch_dict[key] = torch.tensor([])
                        for key in list_keys:
                            microbatch_dict[key] = []
                        microbatches.append(microbatch_dict)
                        continue

                    start_seq_idx = seq_indices[0]
                    end_seq_idx = seq_indices[-1]
                    start_token_idx = cu_seqlens_numpy[start_seq_idx]
                    end_token_idx = cu_seqlens_numpy[end_seq_idx + 1]
                    seqlens_numpy = np.diff(cu_seqlens_numpy)
                    # Handle Tensors
                    for key, tensor in tensor_items.items():
                        tensor_squeezed = tensor.squeeze(0)
                        if key in ["tokens", "labels", "loss_mask", "position_ids"]:
                            microbatch_dict[key] = tensor_squeezed[start_token_idx:end_token_idx].unsqueeze(0)
                        elif key == "cu_seqlens":
                            sub_cu_seqlens = cu_seqlens_numpy[start_seq_idx : end_seq_idx + 2]
                            relative_cu_seqlens = sub_cu_seqlens - cu_seqlens_numpy[start_seq_idx]
                            final_cu_seqlens = np.append(relative_cu_seqlens, [-1])
                            microbatch_dict[key] = torch.from_numpy(final_cu_seqlens).to(device=tensor.device, dtype=torch.int32).unsqueeze(0)
                        elif key == "attention_mask":
                            # This tensor is a placeholder, copy.
                            microbatch_dict[key] = tensor
                        elif key == "max_seqlen":
                            # Recalculate max_seqlen for the microbatch
                            micro_seqlens = seqlens_numpy[seq_indices]
                            microbatch_dict[key] = torch.tensor([[micro_seqlens.max()]], device=tensor.device, dtype=tensor.dtype)
                        elif key == "cu_seqlens_argmin":
                            # Recalculate argmin for the new cu_seqlens of the microbatch
                            # This depends on the 'cu_seqlens' key being processed first if we reuse the value.
                            # For safety, we recalculate it here.
                            sub_cu_seqlens = cu_seqlens_numpy[start_seq_idx : end_seq_idx + 2]
                            relative_cu_seqlens = sub_cu_seqlens - cu_seqlens_numpy[start_seq_idx]
                            final_cu_seqlens_numpy = np.append(relative_cu_seqlens, [-1])
                            microbatch_dict[key] = torch.tensor([[np.argmin(final_cu_seqlens_numpy)]], device=tensor.device, dtype=tensor.dtype)
                        else:
                            raise RuntimeError(f"Unhandled tensor {key} in get_iterator_k_split. Please add specific logic for it.")

                    for key, val_list in list_items.items():
                        if key == "token_count":
                            # Recalculate token_count for the microbatch
                            microbatch_dict[key] = [end_token_idx - start_token_idx]
                        else:
                            # For other lists, split them based on sequence counts
                            item_splits = np.array_split(val_list, num_sequences)
                            microbatch_dict[key] = [item for j in seq_indices for item in item_splits[j]]

                    microbatches.append(microbatch_dict)
        return itertools.chain(microbatches)

def _export(model_path):
    tokenizer = AutoTokenizer.from_pretrained(model_path)
    prompt = "How many hours are in a day?"
    input_ids = tokenizer(prompt, return_tensors="pt").input_ids
    torch.backends.cuda.enable_mem_efficient_sdp(False)
    decomp_table = get_decompositions([torch.ops.aten.scaled_dot_product_attention])
    model = AutoModelForCausalLM.from_pretrained(model_path, use_cache=False)

    seq_len = torch.export.Dim("seq_len", min=2, max=128)
    with torch.no_grad(), sdpa_kernel(SDPBackend.MATH):
        ep = torch.export.export(model, (input_ids,), dynamic_shapes=({1: seq_len},), strict=False)
        ep = ep.run_decompositions(decomp_table)
    return ep.graph<|MERGE_RESOLUTION|>--- conflicted
+++ resolved
@@ -411,38 +411,10 @@
         if log_token_counts:
             token_count_avg = sum(batch["token_count"]) / len(batch["token_count"])
 
-<<<<<<< HEAD
-            # Pass only torch.Tensor to prevent errors when process get_iterator_k_split()
-            batch = {k: v for k, v in batch.items() if isinstance(v, torch.Tensor)}
-            _, seq_length = batch['tokens'].shape
-            data_iter = get_iterator_k_split(batch, num_microbatches)
-        else:
-            # Using flatflow, the 'stack-dim' batch size is always 1 for a microbatch. Instead, the `get_micro_batch_size()`
-            # corresponds to the 'concat-dim' batch size of microbatches, processed in `flatflow...GPTSFTDataset`.
-            micro_batch_size = 1
-            batch = []
-            iter_count = num_microbatches
-            while len(batch) < iter_count:
-                if isinstance(dataloader_iter, _DataFetcherWrapper):
-                    microbatch, _, _ = next(dataloader_iter)
-                else:
-                    microbatch = next(dataloader_iter)
-                batch.append(microbatch)
-            log_token_counts = self.cfg.get('log_token_counts', False)
-            if log_token_counts:
-                token_count_avg = sum([mb['token_count'] for mb in batch]) / (len(batch) * get_micro_batch_size())
-            # (X) seq_length is required but will be ignored. See megatron...schedules.get_forward_backword_func's comment(docstring).
-            # (X) seq_length = sum([mb['tokens'].shape[1] for mb in batch])
-            # (O) seq_length is constructed as a list then used individually for each sequence
-            # seq_length = [mb['tokens'].shape[1] for mb in batch]
-            seq_length = sum([mb['tokens'].shape[1] for mb in batch])
-            data_iter = itertools.chain(batch)
-=======
         # Pass only torch.Tensor to prevent errors when process get_iterator_k_split()
         batch = {k: v for k, v in batch.items() if isinstance(v, torch.Tensor)}
         _, seq_length = batch["tokens"].shape
         data_iter = get_iterator_k_split(batch, num_microbatches) if not self.use_flatflow else self.get_iterator_k_split(batch, num_microbatches)
->>>>>>> eade1a65
 
         if log_token_counts:
             self.log('seq_length_padded', seq_length, prog_bar=True, batch_size=1)

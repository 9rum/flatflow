# Adapted from https://github.com/NVIDIA/NeMo/blob/v2.0.0/nemo/collections/nlp/models/language_modeling/megatron_gpt_sft_model.py
# Copyright (c) 2024, The FlatFlow Authors.
# Copyright (c) 2023, NVIDIA CORPORATION.  All rights reserved.
#
# Licensed under the Apache License, Version 2.0 (the "License");
# you may not use this file except in compliance with the License.
# You may obtain a copy of the License at
#
#     http://www.apache.org/licenses/LICENSE-2.0
#
# Unless required by applicable law or agreed to in writing, software
# distributed under the License is distributed on an "AS IS" BASIS,
# WITHOUT WARRANTIES OR CONDITIONS OF ANY KIND, either express or implied.
# See the License for the specific language governing permissions and
# limitations under the License.

import itertools
import json
from functools import partial
from typing import Any, Optional

import torch
from nemo.collections.common.metrics import MetricStringToTorchMetric
from nemo.collections.nlp.data.language_modeling.megatron.base_dataset_utils import (
    get_datasets_weights_and_num_samples,
)
from nemo.collections.nlp.data.language_modeling.megatron.blendable_dataset import BlendableDataset
from nemo.collections.nlp.data.language_modeling.megatron.gpt_sft_chat_dataset import GPTSFTChatDataset
from nemo.collections.nlp.data.language_modeling.megatron.gpt_sft_dataset import GPTSFTDataset, GPTSFTPackedDataset
from nemo.collections.nlp.data.language_modeling.megatron.megatron_batch_samplers import (
    MegatronPretrainingBatchSampler,
)
from nemo.collections.nlp.models.language_modeling.megatron_gpt_model import MegatronGPTModel
from nemo.collections.nlp.modules.common.megatron.utils import (
    average_losses_across_data_parallel_group,
    get_iterator_k_split,
)
from nemo.collections.nlp.modules.common.text_generation_utils import generate, get_computeprob_response
from nemo.collections.nlp.parts.mixins.nlp_adapter_mixins import NLPAdapterModelMixin
from nemo.collections.nlp.parts.utils_funcs import get_last_rank
from nemo.utils import AppState, logging
from omegaconf import DictConfig, ListConfig
from pytorch_lightning.loops.fetchers import _DataFetcherWrapper
from pytorch_lightning.trainer.trainer import Trainer

import flatflow.nemo.collections.nlp.data.language_modeling.megatron
import flatflow.torch.profiler
import flatflow.torch.utils.data

try:
    from megatron.core.num_microbatches_calculator import (
        reconfigure_num_microbatches_calculator as _reconfigure_microbatch_calculator,
        get_current_global_batch_size,
        get_micro_batch_size,
        get_num_microbatches,
    )

except (ImportError, ModuleNotFoundError):
    from apex.transformer.pipeline_parallel.utils import (
        _reconfigure_microbatch_calculator,
        get_current_global_batch_size,
        get_micro_batch_size,
        get_num_microbatches,
    )

try:
    from megatron.core import parallel_state
    from megatron.core.pipeline_parallel.schedules import get_forward_backward_func
    from megatron.core.utils import get_model_config

    HAVE_MEGATRON_CORE = True

except (ImportError, ModuleNotFoundError):
    HAVE_MEGATRON_CORE = False

__all__ = ['MegatronGPTSFTModel']


class MegatronGPTSFTModel(NLPAdapterModelMixin, MegatronGPTModel):
    """
    Megatron GPT Supervised Fine-Tuning
    """

    def __init__(self, cfg: DictConfig, trainer: Trainer):
        super().__init__(cfg, trainer=trainer)
        self.sep_id = cfg.get('sep_id', 49704)
        if hasattr(self.cfg.data, "validation_ds"):
            self.val_metric, self.val_metric_name = self.setup_metric(self.cfg.data.validation_ds)
            self.val_metric = torch.nn.ModuleList(self.val_metric) if self.val_metric is not None else None
            # Used other keys from metadata to calulate metrics
            if hasattr(self.cfg.data.validation_ds, "metric"):
                self.val_metric_label_key = self.cfg.data.validation_ds.metric.get('label_key', 'labels')

        if hasattr(self.cfg.data, "test_ds"):
            self.test_metric, self.test_metric_name = self.setup_metric(self.cfg.data.test_ds)
            self.test_metric = torch.nn.ModuleList(self.test_metric) if self.test_metric is not None else None
            # Used other keys from metadata to calulate metrics
            if hasattr(self.cfg.data.test_ds, "metric"):
                self.test_metric_label_key = self.cfg.data.test_ds.metric.get('label_key', 'labels')

        # Set the profile start and end steps in the unit of global batach
        if hasattr(self, '_nsys_profile_enabled'):
            self._nsys_profile_start_step = self.cfg.nsys_profile.get('start_step', 0)
            self._nsys_profile_end_step = self.cfg.nsys_profile.get('end_step', 0)
        if hasattr(self, '_memory_profile_enabled'):
            self._memory_profile_start_step = self.cfg.memory_profile.get('start_step', 0)
            self._memory_profile_end_step = self.cfg.memory_profile.get('end_step', 0)

        self.virtual_tokens = 0
        self.init_global_step = 0

        self.use_flatflow = cfg.get("use_flatflow", True)
        self.use_memory_profile = cfg.get("use_memory_profile", True)
        self.use_compute_profile = cfg.get("use_compute_profile", True)
        self.compute_profilers = {}
        self.memory_profilers = {}

        if self.use_flatflow:
            if isinstance(self.model, list):
                config = get_model_config(self.model[0])
            else:
                config = get_model_config(self.model)
            config.variable_seq_lengths = True
<<<<<<< HEAD
        
=======
            self.variable_seq_lengths = True

        data_parallel_rank = parallel_state.get_data_parallel_rank()
        tensor_parallel_rank = parallel_state.get_tensor_model_parallel_rank()
        pipeline_parallel_rank = parallel_state.get_pipeline_model_parallel_rank()
        self.profile_key = f"{data_parallel_rank}_{pipeline_parallel_rank}_{tensor_parallel_rank}"

>>>>>>> 364dc36a
    def setup_metric(self, data_cfg):
        metric_name = "exact_string_match"
        if not hasattr(data_cfg, "metric"):
            metric = MetricStringToTorchMetric["exact_string_match"]
        else:
            if not hasattr(data_cfg.metric, "name"):
                raise ValueError("Metric name is not provided in the metric config.")
            if data_cfg.metric.name == "loss":
                return None, "loss"
            if data_cfg.metric.name not in MetricStringToTorchMetric:
                raise KeyError(
                    f"{data_cfg.metric.name} is not supported. List of supported metrics: {MetricStringToTorchMetric.keys()}"
                )
            if data_cfg.metric.name in self._metrics_require_string2category_map:
                if data_cfg.metric.average is None:
                    raise ValueError(
                        f"{data_cfg.metric.name} requires specifying whether you want to compute a micro or macro average. Found None."
                    )
            if (
                data_cfg.metric.get('labels_are_strings', False)
                and data_cfg.metric.name in self._metrics_require_string2category_map
            ):
                if data_cfg.metric.num_classes is None:
                    raise ValueError(
                        "Number of classes is not provided in the metric section within the data config. "
                        f"Please provide the number of classes in the data config to use the {data_cfg.metric.name} metric."
                    )
                if data_cfg.metric.get('class_labels', None) is None or not isinstance(
                    data_cfg.metric.get('class_labels', None), ListConfig
                ):
                    raise ValueError(
                        "Class labels are not provided properly in the metric section witnin the data config. "
                        f"Please provide the class labels as a list of strings in the data config to use the {data_cfg.metric.name} metric."
                    )
                if len(data_cfg.metric.get('class_labels', None)) != data_cfg.metric.num_classes:
                    raise ValueError(
                        f"Number of class labels {len(data_cfg.metric.get('class_labels', None))} does not match `num_classes` : {data_cfg.metric.num_classes}"
                    )

            metric_name = data_cfg.metric.name
            metric = MetricStringToTorchMetric[metric_name]

            if isinstance(data_cfg.file_names, ListConfig):
                if 'rouge' not in data_cfg.metric.name:
                    metric = [
                        metric(average=data_cfg.metric.average, num_classes=data_cfg.metric.num_classes)
                        for _ in range(len(data_cfg.file_names))
                    ]
                else:
                    metric = [metric() for _ in range(len(data_cfg.file_names))]
            else:
                if 'rouge' not in data_cfg.metric.name:
                    metric = [metric(average=data_cfg.metric.average, num_classes=data_cfg.metric.num_classes)]
                else:
                    metric = [metric()]

        return metric, metric_name

    @property
    def _metrics_require_string2category_map(self):
        return set("f1", "accuracy", "average_precision")

    def maybe_setup_test(self):
        if hasattr(self.cfg.data, 'test_ds') and self.cfg.data.test_ds.get('file_names', None) is not None:
            self._test_dl = self.setup_eval_dataloader(self._test_ds, self.cfg.data.test_ds)
        return

    def setup(self, stage=None):
        # NOTE: super().__init__ will try and setup train/val/test datasets,
        # but we sidestep this using a if self._train_ds is not None condition
        # We then set things up for real only once setup() of this class is called.
        resume_checkpoint_path = self.trainer.ckpt_path
        self.setup_complete = True
        if resume_checkpoint_path:
            init_consumed_samples = self._extract_consumed_samples_from_ckpt(resume_checkpoint_path)
        else:
            init_consumed_samples = 0
        self.init_consumed_samples = init_consumed_samples

        if stage == 'predict':
            return

        # If the user wants to manually override train and validation dataloaders before calling `.fit()`
        if self._train_dl is not None and self._validation_dl is not None:
            return
        self.build_train_valid_test_datasets(stage=stage)
        if hasattr(self, '_train_ds'):
            self.setup_profiler()
            self.setup_training_dataloader()
        if hasattr(self, '_validation_ds'):
            self._validation_dl = self.setup_eval_dataloader(self._validation_ds, self.cfg.data.validation_ds)
        self.maybe_setup_test()

        # when using pipeline model parallel the final stage need to initialize word embeddings
        self.initialize_last_rank_embeddings()

        if self.cfg.get('transformer_engine', False) or self.cfg.get('mcore_gpt', False):
            self.setup_transformer_engine_tp_groups()
            self.setup_transformer_engine_cp_groups()
        self.setup_complete = True

    def _build_dataset(self, data_cfg, is_train=True):
        packed_sequence = data_cfg.get("packed_sequence", False)
        datasets = []
        # Determine if we are using a single dataset or a list of datasets.
        is_list_config = isinstance(data_cfg.file_names, ListConfig)
        if not is_list_config:
            raise ValueError("SFT train/validation datasets must be provided as a list of individual JSONL files.")

        if is_train:
            # Calculate num_train_samples_per_dataset for blending different dataset files.
            # For a single file, calculate num_samples following NeMo-Aligner.build_sft_dataset(from nemo:24.09).
            if len(data_cfg.file_names) > 1 or self.trainer.max_steps > 0:
                # Construct the data prefix list for `get_datasets_weights_and_num_samples()`
                # that is of the format [weight1,file_name1,weight2,file_name2,...]
                if data_cfg.concat_sampling_probabilities is None or not isinstance(
                    data_cfg.concat_sampling_probabilities, ListConfig
                ):
                    raise ValueError(
                        (
                            f"concat_sampling_probabilities must be a ListConfig with the same number of files in file_names."
                            f"Found: {data_cfg.concat_sampling_probabilities}"
                        )
                    )

                if len(data_cfg.get('concat_sampling_probabilities', None)) != len(data_cfg.file_names):
                    raise ValueError(
                        (
                            "concat_sampling_probabilities must be of the same size as file_names.",
                            f"Provided size {len(data_cfg.concat_sampling_probabilities)}, number of datasets {len(data_cfg.file_names)}",
                        )
                    )

                data_prefix = []
                for weight, prefix in zip(data_cfg.concat_sampling_probabilities, data_cfg.file_names):
                    data_prefix.append(weight)
                    data_prefix.append(prefix)

                if self.trainer.max_steps is None or self.trainer.max_steps <= 0:
                    raise ValueError(
                        f'Trainer max_steps must be set to a positive integer. Found {self.trainer.max_steps}'
                    )
                num_train_samples = [self.trainer.max_steps * data_cfg.global_batch_size]
                _, _, num_train_samples_per_dataset = get_datasets_weights_and_num_samples(data_prefix, num_train_samples)
                num_train_samples_after_blend = sum([x[0] for x in num_train_samples_per_dataset])
            else:
                num_train_samples_per_dataset = [[None]]
                num_train_samples_after_blend = None
        else:
            num_train_samples_per_dataset = [[None]] * len(data_cfg.file_names)

        # Check dataset max_seq_legnth and max_position_embeddings size
        if (
            self.cfg.get('position_embedding_type', None) in [None, 'learned_absolute']
            and data_cfg.max_seq_length > self.cfg.max_position_embeddings
        ):
            logging.warning(
                f"Set dataset max_seq_length to max_position_embeddings {self.cfg.max_position_embeddings} if using learned_absolute position embedding"
            )
            data_cfg.max_seq_length = self.cfg.max_position_embeddings

        # TE requires that the first input dim is divisible by 8 and the second by 16 for fp8
        # When using sequence parallel, sequence will further be split by TP size
        # When using context parallel, sequence is split by CP size as well
        pad_seq_length_to_mult = (
            8 * self.cfg.get('tensor_model_parallel_size', 1) if self.cfg.get('sequence_parallel', False) else 16
        )
        pad_seq_length_to_mult *= self.cfg.get('context_parallel_size', 1)

        dataset_kwargs = {}
        for file_path, num_samples in zip(data_cfg.file_names, num_train_samples_per_dataset):
            # flatflow is applied only for training
            if self.use_flatflow and is_train:
                dataset_cls = flatflow.nemo.collections.nlp.data.language_modeling.megatron.GPTSFTDataset
            elif self.cfg.data.get("chat", False):
                dataset_cls = GPTSFTChatDataset
            elif packed_sequence:
                dataset_cls = GPTSFTPackedDataset
                dataset_kwargs = {'return_cu_seqlen': data_cfg.get("packed_sequence_return_cu_seqlen", True)}
                assert data_cfg.micro_batch_size == 1, "Micro batch size must be 1 if using packed sequence"
            else:
                dataset_cls = GPTSFTDataset

            # TODO(akoumparouli): MCore assumes/requires equal length input sequences.
            if not data_cfg.get('pad_to_max_length', False) and self.cfg.get('expert_model_parallel_size', 1) > 1:
                raise ValueError('Expert parallelism requires pad_to_max_length')

            dataset = dataset_cls(
                file_path=file_path,
                tokenizer=self.tokenizer,
                max_seq_length=data_cfg.max_seq_length,
                min_seq_length=data_cfg.min_seq_length,
                pad_seq_length_to_mult=pad_seq_length_to_mult,
                add_bos=data_cfg.get('add_bos', False),
                add_eos=data_cfg.get('add_eos', True),
                add_sep=data_cfg.get('add_sep', False),
                sep_id=self.sep_id,
                max_num_samples=num_samples[0],
                seed=data_cfg.get('seed', 1234),
                label_key=data_cfg.get('label_key', 'answer'),
                answer_only_loss=self.cfg.get('answer_only_loss', True),
                truncation_field=data_cfg.get('truncation_field', 'text'),
                pad_to_max_length=data_cfg.get('pad_to_max_length', False),
                index_mapping_dir=data_cfg.get('index_mapping_dir', None),
                prompt_template=data_cfg.get('prompt_template', None),
                ceil_to_power_2=data_cfg.get('ceil_to_power_2', False),
                get_attention_mask_from_fusion=data_cfg.get('get_attention_mask_from_fusion', False),
                virtual_tokens=self.virtual_tokens,
                tokens_to_generate=data_cfg.get(
                    'tokens_to_generate', 0
                ),  # used at inference time to allocate tensor positions for tokens that will be generated by inf procedure.
                memmap_workers=data_cfg.get(
                    'memmap_workers', None
                ),  # used to set num. of workers to create the memmap index files
                hf_dataset=data_cfg.get(
                    'hf_dataset', False
                ),  # Whether to load the json file with the HuggingFace dataset.
                    # otherwise, will load the jsonl file with the JSONLMemMapDataset.
                truncation_method=data_cfg.get(
                    'truncation_method', 'right'
                ),  # used to choose truncation method. Options: ['random', 'left', 'right']
                special_tokens=self.cfg.data.get(
                    'chat_prompt_tokens', None
                ),  # special tokens for the chat prompts, a dictionary of {token_type: token}. Default: {'system_turn_start': '<extra_id_0>', 'turn_start': '<extra_id_1>', 'label_start': '<extra_id_2>', 'end_of_turn': '\n', "end_of_name": "\n"}
                is_test=not is_train,
                **dataset_kwargs,
            )
            datasets.append(dataset)
        if is_train:
            if self.use_flatflow or packed_sequence or num_train_samples_after_blend is None:
                num_train_samples_after_blend = sum(len(dataset) for dataset in datasets)
            if self.use_flatflow:
                dataset = flatflow.nemo.collections.nlp.data.language_modeling.megatron.BlendableDataset(
                    datasets=datasets, weights=data_cfg.concat_sampling_probabilities, size=num_train_samples_after_blend
                )
                return dataset
            dataset = BlendableDataset(
                datasets=datasets, weights=data_cfg.concat_sampling_probabilities, size=num_train_samples_after_blend
            )
            return dataset
        else:
            return datasets

    def _determine_log_key(self, data_config, dataloader_idx, metric_name, mode):
        # Function that determines whether to log based on the user provided
        # name of the dataset or the dataloader index.
        base_key = f"{mode}_{metric_name}_" if metric_name is not None else f"{mode}_"
        # If the user provided names for each validation/test dataset, use those.
        if hasattr(data_config, "names") and data_config.names is not None:
            # With only a single validation/test dataset, the name is not a list.
            if not isinstance(data_config.names, ListConfig):
                name = data_config.names
            else:
                name = data_config.names[dataloader_idx]
            return base_key + name
        else:
            return base_key + f"dataloader{dataloader_idx}"

    def fwd_bwd_step(self, dataloader_iter, forward_only, first_val_step=None):
        # Return only batch if batch, batch_idx, dataloder_idx are extracted as a tuple in the previous func
        # call like validation_step otherwise return tuple
        # (in which case dataloader_iter is still a PTL _DataFetcherWrapper object)
        num_microbatches = get_num_microbatches()
        if not self.use_flatflow:
            micro_batch_size = get_micro_batch_size()
            if isinstance(dataloader_iter, _DataFetcherWrapper):
                batch, _, _ = next(dataloader_iter)
            else:
                batch = next(dataloader_iter)

            log_token_counts = self.cfg.get('log_token_counts', False)
            if log_token_counts:
                token_count_avg = sum(batch['token_count']) / len(batch['token_count'])

            # Pass only torch.Tensor to prevent errors when process get_iterator_k_split()
            batch = {k: v for k, v in batch.items() if isinstance(v, torch.Tensor)}
            _, seq_length = batch['tokens'].shape
            data_iter = get_iterator_k_split(batch, num_microbatches)
        else:
            # Using flatflow, the 'stack-dim' batch size is always 1 for a microbatch. Instead, the `get_micro_batch_size()` 
            # corresponds to the 'concat-dim' batch size of microbatches, processed in `flatflow...GPTSFTDataset`.
            micro_batch_size = 1    
            batch = []
            iter_count = num_microbatches
            while len(batch) < iter_count:
                if isinstance(dataloader_iter, _DataFetcherWrapper):
                    microbatch, _, _ = next(dataloader_iter)
                else:
                    microbatch = next(dataloader_iter)
                batch.append(microbatch)
            log_token_counts = self.cfg.get('log_token_counts', False)
            if log_token_counts:
                token_count_avg = sum([mb['token_count'] for mb in batch]) / (len(batch) * get_micro_batch_size())
            # seq_length is required but will be ignored. See megatron...schedules.get_forward_backword_func's comment(docstring).
            seq_length = sum([mb['tokens'].shape[1] for mb in batch])
            data_iter = itertools.chain(batch)

        if log_token_counts:
            self.log('seq_length_padded', seq_length, prog_bar=True, batch_size=1)
            self.log('tokens_avg', token_count_avg, prog_bar=True, sync_dist=True, batch_size=1)

        # handle asynchronous grad reduction
        no_sync_func = None
        grad_sync_func = None
        param_sync_func = None
        if not forward_only and self.with_distributed_adam:
            no_sync_func = partial(self._optimizer.no_sync, greedy_grad_copy=self.megatron_amp_O2,)
            grad_sync_func = self.reduce_overlap_gradients
            param_sync_func = self.sync_overlap_parameters

        for module in self.get_model_module_list():
            module.config.no_sync_func = no_sync_func
            module.config.grad_sync_func = grad_sync_func
            module.config.param_sync_func = param_sync_func

        fwd_bwd_function = get_forward_backward_func()

        losses_reduced_per_micro_batch = fwd_bwd_function(
            forward_step_func=self.get_forward_output_and_loss_func(tuning=True, validation_step=forward_only),
            data_iterator=self._make_data_iterator_list(data_iter),
            model=self.model,
            num_microbatches=num_microbatches,
            forward_only=forward_only,
            seq_length=seq_length,
            micro_batch_size=micro_batch_size,
            first_val_step=first_val_step,
            compute_profiler=self.compute_profilers[self.profile_key] if self.use_compute_profile else None,
            memory_profiler=self.memory_profilers[self.profile_key] if self.use_memory_profile else None,
        )

        if self.use_compute_profile:
            self.compute_profilers[self.profile_key].event.set()
            self.compute_profilers[self.profile_key].gather_times()

        non_loss_tensors = {}
        # only the last stages of the pipeline return losses
        if losses_reduced_per_micro_batch:
            for item in losses_reduced_per_micro_batch:
                for k, v in item.items():
                    if k != 'avg':
                        av = non_loss_tensors.get(k, [])
                        av.append(v)
                        non_loss_tensors[k] = av
            if (not forward_only) or self.cfg.data.get('validation_drop_last', True):
                # average loss across micro batches
                loss_tensors_list = [loss_reduced['avg'] for loss_reduced in losses_reduced_per_micro_batch]
                loss_tensor = torch.concat(loss_tensors_list)
                loss_mean = loss_tensor.mean()
            else:
                # Get the total loss since micro batches sizes are not uniform
                loss_sum_tensors_list = [
                    loss_sum['loss_sum_and_ub_size']
                    for loss_sum in losses_reduced_per_micro_batch
                    if loss_sum['loss_sum_and_ub_size'][1] > 0
                ]
                loss_sum = (
                    torch.vstack(loss_sum_tensors_list).sum(axis=0)
                    if len(loss_sum_tensors_list) > 0
                    else torch.tensor([0.0, 0.0]).cuda()
                )
                return loss_sum
        else:
            # we're not on the last pipeline stage so no losses
            if forward_only:
                loss_mean = []
            else:
                loss_mean = torch.tensor(0.0).cuda()

        # if forward_only:
        # return loss_mean
        if non_loss_tensors:  # TODO: need a nicer way to do this via inheritance (@adithyare)
            return loss_mean, non_loss_tensors
        else:
            return loss_mean

    def validation_step(self, dataloader_iter):
        return self.inference_step(dataloader_iter, 'validation')

    def test_step(self, dataloader_iter):
        return self.inference_step(dataloader_iter, 'test')

    def inference_step(self, dataloader_iter, mode):
        batch, batch_idx, dataloader_idx = next(dataloader_iter)
        data_cfg = self.cfg.data.validation_ds if mode == 'validation' else self.cfg.data.test_ds
        self._reconfigure_and_process_inference_batch(batch, data_cfg)
        # Meta data from dataset
        outputs = self.inference_step_validation_call(batch, batch_idx, data_cfg, dataloader_idx)

        if mode == 'validation':
            if isinstance(self.trainer.val_dataloaders, list) and len(self.trainer.val_dataloaders) > 1:
                # super().validation_step appends just loss to self.validation_step_outputs,
                # replace the last appended loss with the outputs dict
                self.validation_step_outputs[dataloader_idx][-1] = outputs
            else:
                # super().validation_step appends just loss to self.validation_step_outputs,
                # replace the last appended loss with the outputs dict
                self.validation_step_outputs[-1] = outputs
        else:
            if isinstance(self.trainer.test_dataloaders, list) and len(self.trainer.test_dataloaders) > 1:
                self.test_step_outputs[dataloader_idx][-1] = outputs
            else:
                self.test_step_outputs[-1] = outputs
        return outputs

    def inference_step_validation_call(self, batch, batch_idx, data_cfg, dataloader_idx=0):
        metadata = batch.get('metadata', [{}] * len(batch['tokens']))
        # Pass dataloader_idx, as it's needed in val_step of GPTModel to append the loss correctly
        # to self.val/test_step_outputs in case of multi dataloaders
        loss = super().validation_step(itertools.chain([batch]), dataloader_idx)

        if data_cfg.get("write_predictions_to_file", False) or data_cfg.metric.name != 'loss':
            # We need _inference_config to get generation params
            # add_BOS and tokens_to_generate are set in dataset
            if self.get_inference_config() is None:
                self.set_inference_config(inference_config={})
            self._inference_config['add_BOS'] = data_cfg.add_bos
            self._inference_config['tokens_to_generate'] = data_cfg.get('tokens_to_generate')

            output = self.predict_step(batch, batch_idx, dataloader_idx)
            if output:
                inputs_text = [self.tokenizer.ids_to_text(c.tolist()) for c in batch['contexts']]
                labels_text = [self.tokenizer.ids_to_text(a.tolist()) for a in batch['answers']]
                preds_text = [
                    self.tokenizer.ids_to_text(t[l.item() :][: data_cfg.get('tokens_to_generate')])
                    for t, l in zip(output['token_ids'], batch['context_lengths'])
                ]
            else:
                inputs_text, labels_text, preds_text = [], [], []
        else:
            inputs_text, labels_text, preds_text = [], [], []

        outputs = {
            'loss': loss,
            'preds': preds_text,  # [str]
            'labels': labels_text,  # [str]
            'inputs': inputs_text,  # [str]
            'metadata': metadata,  # [dict]
        }
        return outputs

    def gather_and_maybe_write_predictions(self, output, data_cfg, mode, averaged_metric, dataloader_idx=0):
        # Gather the outputs object from all data parallel ranks since we are using the DistributedSampler
        # which splits data across DDP ranks.
        gathered_outputs = [None for _ in range(parallel_state.get_data_parallel_world_size())]
        torch.distributed.all_gather_object(
            gathered_outputs,
            [
                {'preds': x['preds'], 'labels': x['labels'], 'inputs': x['inputs'], 'metadata': x['metadata']}
                for x in output
            ],
            group=parallel_state.get_data_parallel_group(),
        )

        # Remove duplicate examples due to distributed sampler.
        deduplicated_outputs = {
            'preds': [],
            'labels': [],
            'inputs': [],
            'metadata': [],
        }
        total_size = 0
        for rank in range(0, parallel_state.get_data_parallel_world_size()):
            for batch in gathered_outputs[rank]:
                for pred, label, input, metadata in zip(
                    batch['preds'], batch['labels'], batch['inputs'], batch['metadata']
                ):
                    total_size += 1
                    if not metadata.get("__AUTOGENERATED__", False):
                        deduplicated_outputs['preds'].append(pred)
                        deduplicated_outputs['labels'].append(label)
                        deduplicated_outputs['inputs'].append(input)
                        deduplicated_outputs['metadata'].append(metadata)
                    else:
                        logging.info(f"skipping autogenerated example example {input} prediction {pred} label {label}")

        # Compute metric score
        metric_name = self.val_metric_name if mode == 'validation' else self.test_metric_name
        metric_label_key = self.val_metric_label_key if mode == 'validation' else self.test_metric_label_key
        if metric_name != 'loss':
            metric_log_key = self._determine_log_key(data_cfg, dataloader_idx, metric_name, mode)
            metric_fn = self.val_metric[dataloader_idx] if mode == 'validation' else self.test_metric[dataloader_idx]
            if metric_label_key in deduplicated_outputs['metadata'][0]:
                labels = [m[metric_label_key] for m in deduplicated_outputs['metadata']]
            else:
                labels = deduplicated_outputs['labels']

            for pred, label in zip(deduplicated_outputs['preds'], labels):
                _ = metric_fn(pred, label)

            metric_result = metric_fn.compute()

            if metric_name == 'rouge':
                for k, v in metric_result.items():
                    if 'fmeasure' in k:
                        self.log(metric_log_key + f'_{k}', v.item(), sync_dist=True)
                        logging.info(f"{mode} {metric_name} {k}: {v.item()}")
                metric_result = metric_result['rouge1_fmeasure']
            else:
                self.log(metric_log_key, metric_result.item(), sync_dist=True)
                logging.info(f"{mode} {metric_name}: {metric_result.item()}")

            metric_fn.reset()
            averaged_metric.append(metric_result)

        # Write predictions to file
        if self.global_rank == 0 and data_cfg.get("write_predictions_to_file", False):
            logging.info(
                f"Total deduplicated inference data size: {total_size} to {len(deduplicated_outputs['inputs'])}"
            )

            # Check if the user provided a prefix path to the file(s) they want to write.
            if not hasattr(data_cfg, "output_file_path_prefix") or data_cfg.output_file_path_prefix is None:
                raise ValueError(
                    "Cannot write predictions to file when output_file_path_prefix is not set or present in the yaml config file."
                )
            filename_log_key = self._determine_log_key(data_cfg, dataloader_idx, None, mode)
            self.write_predictions_to_file(
                deduplicated_outputs, f"{data_cfg.output_file_path_prefix}_{filename_log_key}"
            )

        return deduplicated_outputs, total_size

    def inference_epoch_end(self, outputs, mode, data_cfg):
        # TODO: this method should be modularized. It is too long and does too many things. (@adithyare)
        # Parent class will handle logging of the loss.
        if not outputs or not outputs[0]:
            return

        if isinstance(outputs[0], dict):
            outputs = [outputs]

        averaged_loss = []
        averaged_metric = []
        # Log metrics for each provided validation/test dataset.
        for dataloader_idx, output in enumerate(outputs):
            # Expand on_validation_epoch_end from parent class MegatronGPTModel as on_validation_epoch_end
            # does not take outputs arg
            # loss = super().on_validation_epoch_end([x['loss'] for x in output])
            loss_vals = [x['loss'] for x in output]
            if parallel_state.is_pipeline_last_stage():
                # only the last pipeline parallel stages return loss with their batch size
                if self.cfg.data.get('validation_drop_last', True):
                    loss = torch.stack(loss_vals).mean()
                else:
                    # Compute the avg loss by total_loss across all samples / total number of samples
                    total_loss_and_total_samples = torch.vstack(loss_vals).sum(axis=0)
                    avg_loss = total_loss_and_total_samples[0] / total_loss_and_total_samples[1]
                    loss = avg_loss.type(torch.float32).cuda()
            else:
                loss = torch.tensor(0.0, dtype=torch.float32).cuda()

            # we can only log on one rank if it is rank zero so we broadcast from last rank
            torch.distributed.broadcast(loss, get_last_rank())

            self.log('val_loss', loss, prog_bar=True, rank_zero_only=True, batch_size=1)

            # Determine the key used to log the loss based on the user provided name of the dataset
            # or the dataloader index.
            loss_log_key = self._determine_log_key(data_cfg, dataloader_idx, "loss", mode)
            self.log(loss_log_key, loss, batch_size=1)
            averaged_loss.append(loss)
            self.gather_and_maybe_write_predictions(output, data_cfg, mode, averaged_metric, dataloader_idx)

            torch.distributed.barrier(group=parallel_state.get_data_parallel_group())
            outputs[dataloader_idx].clear()  # free memory

        # Logging of the averaged metrics:
        averaged_loss = sum(averaged_loss) / len(averaged_loss)
        averaged_metric = sum(averaged_metric) / len(averaged_metric) if len(averaged_metric) >= 1 else None

        # Handle case where metrics can be nan or inf. This can break checkpoint save/load.
        if averaged_metric is not None and (torch.isinf(averaged_metric) or torch.isnan(averaged_metric)):
            app_state = AppState()
            monitor_mode = app_state.checkpoint_callback_params.mode
            assert monitor_mode in ['min', 'max']
            averaged_metric = 0.0 if monitor_mode == 'max' else 1e5

        if mode == 'validation':
            self.log("validation_loss", averaged_loss, batch_size=1)
            if averaged_metric is not None:
                self.log(f"validation_{self.val_metric_name}", averaged_metric)
        elif mode == 'test':
            self.log("test_loss", averaged_loss, batch_size=1)
            if averaged_metric is not None:
                self.log(f"test_{self.test_metric_name}", averaged_metric)

        # Merge the functionality of previous on_inference_epoch_end() within inference_epoch_end() func here
        app_state = AppState()
        self._restore_activation_checkpointing_args()
        if hasattr(self, "_train_ds"):
            _reconfigure_microbatch_calculator(
                rank=app_state.global_rank,
                rampup_batch_size=None,
                global_batch_size=self.cfg.data.train_ds.global_batch_size,
                micro_batch_size=self.cfg.data.train_ds.micro_batch_size,
                data_parallel_size=parallel_state.get_data_parallel_world_size(),
            )
        # When running `trainer.validate()`, the training dataset is not available.
        else:
            logging.warning('No training data found, reconfiguring microbatches based on validation batch sizes.')
            _reconfigure_microbatch_calculator(
                rank=app_state.global_rank,
                rampup_batch_size=None,
                global_batch_size=data_cfg.global_batch_size,
                micro_batch_size=data_cfg.micro_batch_size,
                data_parallel_size=parallel_state.get_data_parallel_world_size(),
            )

        return averaged_loss, averaged_metric

    def predict_step(self, batch: Any, batch_idx: int, dataloader_idx: Optional[int] = None) -> Any:
        inference_config = self.get_inference_config()
        # need to overwrite some configuration, make it immutable
        inference_config = inference_config.copy()
        global_batch_size_per_gpu = batch['tokens'].size(0)
        num_micro_batches_before_decode = get_num_microbatches()

        compute_logprob = inference_config.get('compute_logprob', False)
        if compute_logprob:
            inference_config['inputs'] = batch
            inference_config['tokens_to_generate'] = 1
            inference_config['all_probs'] = True
            inference_config["add_BOS"] = False
            inference_config['greedy'] = True
            response = generate(self, **inference_config)
            response = get_computeprob_response(self.tokenizer, response, batch)
        else:
            # for megatron_gpt_eval.py
            if isinstance(batch, list):
                inference_config['inputs'] = batch
            else:
                # peft_eval.py
                inference_config['inputs'] = (batch['contexts'].cuda(), batch['context_lengths'].cuda())
            response = generate(self, **inference_config)

        app_state = AppState()
        _reconfigure_microbatch_calculator(
            rank=app_state.global_rank,
            rampup_batch_size=None,
            global_batch_size=global_batch_size_per_gpu * parallel_state.get_data_parallel_world_size(),
            micro_batch_size=global_batch_size_per_gpu // num_micro_batches_before_decode,
            data_parallel_size=parallel_state.get_data_parallel_world_size(),
        )

        return response

    def write_predictions_to_file(self, outputs, output_file_path_prefix):
        output_file_path = output_file_path_prefix + "_inputs_preds_labels.jsonl"
        with open(output_file_path, "w") as f_json:
            assert (
                len(outputs['inputs']) == len(outputs['preds']) == len(outputs['labels']) == len(outputs['metadata'])
            )
            for i, p, l, m in zip(outputs['inputs'], outputs['preds'], outputs['labels'], outputs['metadata']):
                json_string = {'input': i, 'pred': p, 'label': l}
                for k, v in m.items():
                    if k not in json_string:
                        json_string[k] = v
                f_json.write(json.dumps(json_string) + '\n')

        logging.info(f'Predictions saved to {output_file_path}')

    def cast_for_metric(self, pred, label, metric_name, class_labels=None, labels_are_strings=False):
        if metric_name == 'exact_string_match' or 'rouge' in metric_name:
            return pred, label
        pred = pred.replace(' ', '')
        label = label.replace(' ', '')

        # Correlation metrics require casting to float.
        if metric_name in ['pearson_corr_coef', 'spearman_corr_coef']:
            # Text-to-text model predictions may not always be valid floating point numbers.
            try:
                pred = float(pred)
            except ValueError:
                pred = 0.0

            try:
                label = float(label)
            except ValueError:
                raise ValueError(f'Could not convert {label} to float.')

            pred = torch.FloatTensor([pred]).to(self.device)
            label = torch.FloatTensor([label]).to(self.device)

        # Other metrics require casting to integers.
        elif metric_name in self._metrics_require_string2category_map and not labels_are_strings:
            # Text-to-text model predictions may not always be valid integers.
            try:
                pred = int(pred)
            except ValueError:
                pred = 0

            try:
                label = int(label)
            except ValueError:
                raise ValueError(f'Could not convert {label} to int.')

            pred = torch.LongTensor([pred]).to(self.device)
            label = torch.LongTensor([label]).to(self.device)

        # If labels are strings, we need to convert them to indices for some metrics.
        elif metric_name in self._metrics_require_string2category_map and labels_are_strings:
            # Cast string labels to integers before computing the metric.
            if pred not in class_labels:
                pred = 0  # If the prediction is not in the class labels, use the first class label.
            else:
                pred = class_labels.index(pred)
            if label not in class_labels:
                raise ValueError(f"Ground truth labe; {label} is not in the class labels list : {class_labels}")
            label = class_labels.index(label)
            pred = torch.LongTensor([pred]).to(self.device)
            label = torch.LongTensor([label]).to(self.device)
        else:
            raise ValueError(f'Metric {metric_name} not supported.')

        return pred, label

    # Override the parent batch reconfiguring logic.
    def _reconfigure_and_process_inference_batch(self, batch, data_cfg):
        global_batch_size_per_gpu = batch['tokens'].size(0)
        # This should happen only on the last batch of the dataset.
        if (
            global_batch_size_per_gpu
            != get_current_global_batch_size() // parallel_state.get_data_parallel_world_size()
        ):
            # NOTE: This is reconfiguring to make sure there is no grad-acc for validation batches.
            if (
                global_batch_size_per_gpu
                != data_cfg.global_batch_size // parallel_state.get_data_parallel_world_size()
            ):
                app_state = AppState()
                _reconfigure_microbatch_calculator(
                    rank=app_state.global_rank,
                    rampup_batch_size=None,
                    global_batch_size=global_batch_size_per_gpu * parallel_state.get_data_parallel_world_size(),
                    micro_batch_size=global_batch_size_per_gpu,
                    data_parallel_size=parallel_state.get_data_parallel_world_size(),
                )
            # NOTE: need to explicitly handle resetting for multi-validation
            else:
                app_state = AppState()
                _reconfigure_microbatch_calculator(
                    rank=app_state.global_rank,
                    rampup_batch_size=None,
                    global_batch_size=data_cfg.global_batch_size,
                    micro_batch_size=data_cfg.micro_batch_size,
                    data_parallel_size=parallel_state.get_data_parallel_world_size(),
                )

    def maybe_build_test(self):
        if hasattr(self.cfg.data, 'test_ds') and self.cfg.data.test_ds.get('file_names', None) is not None:
            logging.info('Building GPT SFT test datasets.')
            # Wrap this in a list since the general finetuning parent class supports multi-validation.
            self._test_ds = self._build_dataset(self.cfg.data.test_ds, is_train=False)
            logging.info(f'Length of test dataset: {len(self._test_ds[0])}')
        return

    def build_train_valid_test_datasets(self, stage):
        if stage != 'test':
            logging.info('Building GPT SFT validation datasets.')
            # Wrap this in a list since the general finetuning parent class supports multi-validation.
            self._validation_ds = self._build_dataset(self.cfg.data.validation_ds, is_train=False)
            if self._validation_ds:
                logging.info(f'Length of val dataset: {len(self._validation_ds[0])}')

        if stage != 'validate':
            self.maybe_build_test()

        if stage == 'validate' or stage == 'test':
            return
        logging.info('Building GPT SFT traing datasets.')
        self._train_ds = self._build_dataset(self.cfg.data.train_ds)
        logging.info(f'Length of train dataset: {len(self._train_ds)}')

    def build_data_loader(self, dataset, data_cfg, consumed_samples=0, is_train=False):
        """Buld dataloader given an input dataset."""

        logging.info(f'Building dataloader with consumed samples: {consumed_samples}')
        if isinstance(dataset, BlendableDataset):
            collate_fn = dataset.datasets[0].collate_fn
        else:
            collate_fn = dataset.collate_fn

        if self.use_flatflow and is_train:
            data_parallel_rank = parallel_state.get_data_parallel_rank()
            tensor_parallel_rank = parallel_state.get_tensor_model_parallel_rank()
            pipeline_parallel_rank = parallel_state.get_pipeline_model_parallel_rank()
            profiler = None
            if self.use_compute_profile:
                profiler = self.compute_profilers[f"{data_parallel_rank}_{pipeline_parallel_rank}_{tensor_parallel_rank}"]

            batch_sampler = flatflow.nemo.collections.nlp.data.language_modeling.megatron.MegatronPretrainingBatchSampler(
                total_samples=len(dataset),
                consumed_samples=consumed_samples,
                micro_batch_size=data_cfg.micro_batch_size,
                global_batch_size=data_cfg.global_batch_size,
                data_parallel_rank=parallel_state.get_data_parallel_rank(),
                data_parallel_size=parallel_state.get_data_parallel_world_size(),
                drop_last=data_cfg.drop_last,
                pad_samples_to_global_batch_size=not data_cfg.drop_last,
                dataset=dataset,
                profiler=profiler,
            )
            data_loader_cls = flatflow.torch.utils.data.DataLoader
        else:
            batch_sampler = MegatronPretrainingBatchSampler(
                total_samples=len(dataset),
                consumed_samples=consumed_samples,
                micro_batch_size=data_cfg.micro_batch_size,
                global_batch_size=data_cfg.global_batch_size,
                data_parallel_rank=parallel_state.get_data_parallel_rank(),
                data_parallel_size=parallel_state.get_data_parallel_world_size(),
                drop_last=data_cfg.drop_last,
                pad_samples_to_global_batch_size=not data_cfg.drop_last,
            )
            data_loader_cls = torch.utils.data.DataLoader

        return data_loader_cls(
            dataset,
            batch_sampler=batch_sampler,
            collate_fn=collate_fn,
            num_workers=data_cfg.num_workers,
            pin_memory=data_cfg.pin_memory,
            persistent_workers=0 < data_cfg.num_workers,
        )

    def setup_profiler(self):
        global_rank = torch.distributed.get_rank()
        if self.use_compute_profile:
            profiler = flatflow.torch.profiler.ComputeProfiler(rank=global_rank)
            self.compute_profilers[self.profile_key] = profiler
            self.register_debug_hooks(profiler)
        if self.use_memory_profile:
            profiler = flatflow.torch.profiler.MemoryProfiler(rank=global_rank)
            self.memory_profilers[self.profile_key] = profiler
            self.register_debug_hooks(profiler)

    def register_debug_hooks(self, profiler):
        def forward_pre_hook(module, input):
            profiler.record_start(module, input)
        def forward_hook(module, input, output):
            profiler.record_end(module, input, output)

        if isinstance(self.model, list):
            for model in self.model:
                for _, module in model.named_modules():
                    pre_handle = module.register_forward_pre_hook(forward_pre_hook)
                    post_handle = module.register_forward_hook(forward_hook)
                    profiler.hook_handles.extend([pre_handle, post_handle])
        else:
            for _, module in self.model.named_modules():
                pre_handle = module.register_forward_pre_hook(forward_pre_hook)
                post_handle = module.register_forward_hook(forward_hook)
                profiler.hook_handles.extend([pre_handle, post_handle])

    def setup_training_dataloader(self):
        if hasattr(self, '_train_ds'):
            consumed_samples = self.compute_consumed_samples(0)
            self._train_dl = self.build_data_loader(
                dataset=self._train_ds, data_cfg=self.cfg.data.train_ds, consumed_samples=consumed_samples, is_train=True
            )

    def setup_eval_dataloader(self, datasets, data_cfg):
        dataloaders = []
        for dataset in datasets:
            eval_dl = self.build_data_loader(dataset=dataset, data_cfg=data_cfg, consumed_samples=0,)
            dataloaders.append(eval_dl)
        return dataloaders

    def on_validation_epoch_start(self):
        self._reset_activation_checkpointing_args()
        app_state = AppState()
        _reconfigure_microbatch_calculator(
            rank=app_state.global_rank,
            rampup_batch_size=None,
            global_batch_size=self.cfg.data.validation_ds.global_batch_size,
            micro_batch_size=self.cfg.data.validation_ds.micro_batch_size,
            data_parallel_size=parallel_state.get_data_parallel_world_size(),
        )
        return super().on_validation_epoch_start()

    def on_test_epoch_start(self):
        self._reset_activation_checkpointing_args()
        app_state = AppState()
        _reconfigure_microbatch_calculator(
            rank=app_state.global_rank,
            rampup_batch_size=None,
            global_batch_size=self.cfg.data.test_ds.global_batch_size,
            micro_batch_size=self.cfg.data.test_ds.micro_batch_size,
            data_parallel_size=parallel_state.get_data_parallel_world_size(),
        )
        return super().on_test_epoch_start()

    def on_predict_epoch_start(self):
        return self.on_test_epoch_start()

    def on_test_epoch_end(self):
        _ = self.inference_epoch_end(self.test_step_outputs, 'test', self.cfg.data.test_ds)
        # Commenting as on_test_epoch_end was a no-op in PTL 1.9
        # return super().on_test_epoch_end()

    def on_validation_epoch_end(self):
        _ = self.inference_epoch_end(self.validation_step_outputs, 'validation', self.cfg.data.validation_ds)
        # Commenting as on_validation_epoch_end was a no-op in PTL 1.9
        # return super().on_validation_epoch_end()

    def on_train_epoch_start(self) -> None:
        # Same logic as validation epoch end, but this may be need if there is no validation sanity check to trigger
        # on_validation_epoch_end()
        self.on_validation_epoch_end()
        return super().on_train_epoch_start()

    def on_train_end(self) -> None:
        if self.use_memory_profile:
            data_parallel_rank = parallel_state.get_data_parallel_rank()
            tensor_parallel_rank = parallel_state.get_tensor_model_parallel_rank()
            pipeline_parallel_rank = parallel_state.get_pipeline_model_parallel_rank()
            self.memory_profilers[f"{data_parallel_rank}_{pipeline_parallel_rank}_{tensor_parallel_rank}"].save_memory_log()

    def get_forward_output_and_loss_func(self, validation_step=False, tuning=False):
        def fwd_output_and_loss_func(dataloader_iter, model, checkpoint_activations_all_layers=None, compute_profiler=None, memory_profiler=None, global_microbatch_id=None):

            # Get data batch
            batch = self.get_batch(dataloader_iter, tuning)

            # Transfer needed data to GPU
            required_keys = set()
            max_seqlen = batch['max_seqlen'].squeeze() if 'max_seqlen' in batch else None
            cu_seqlens_argmin = batch['cu_seqlens_argmin'] if 'cu_seqlens_argmin' in batch else None
            if parallel_state.get_pipeline_model_parallel_world_size() == 1:
                required_keys.update(batch.keys())
            else:
                required_keys.add('attention_mask')
                if 'cu_seqlens' in batch:
                    required_keys.add('cu_seqlens')
                if parallel_state.is_pipeline_first_stage():
                    required_keys.update(('tokens', 'position_ids'))
                if parallel_state.is_pipeline_last_stage():
                    required_keys.update(('labels', 'loss_mask'))
            if self.get_attention_mask_from_fusion and 'attention_mask' in required_keys:
                required_keys.remove('attention_mask')
            batch = {
                key: val.cuda(non_blocking=True) if key in required_keys and isinstance(val, torch.Tensor) else None
                for key, val in batch.items()
            }

            # slice batch along sequence dimension for context parallelism
            batch = self.get_batch_on_this_context_parallel_rank(batch)

            # Model forward pass
            forward_args = {
                'input_ids': batch['tokens'],
                'position_ids': batch['position_ids'],
                'attention_mask': None if self.get_attention_mask_from_fusion else batch['attention_mask'],
                'labels': batch['labels'] if 'labels' in batch else None,
                'loss_mask': batch['loss_mask'],
            }

            if not self.mcore_gpt:
                forward_args['checkpoint_activations_all_layers'] = checkpoint_activations_all_layers
                if not self.use_loss_mask:
                    forward_args.pop('loss_mask')
            else:
                # TODO: @eharper can we add this to mcore?
                forward_args.pop('loss_mask')

                if 'cu_seqlens' in batch:  # packed sequence from GPTSFTPackedDataset
                    # these args are passed eventually into TEDotProductAttention.forward()
                    cu_seqlens = batch['cu_seqlens'].squeeze()  # remove batch size dimension (mbs=1)
                    # remove -1 "paddings" added in collate_fn
                    if cu_seqlens_argmin is not None:
                        cu_seqlens = cu_seqlens[: cu_seqlens_argmin.item()]
                    else:
                        cu_seqlens = cu_seqlens[: torch.argmin(cu_seqlens)]

                    try:
                        from megatron.core.packed_seq_params import PackedSeqParams
                    except (ImportError, ModuleNotFoundError) as e:
                        mcore_version = packaging.version.Version(version('megatron-core'))
                        logging.error(
                            f"megatron-core v{mcore_version} does not support training with packed sequence. "
                            "Please use megatron-core >= 0.5.0, or set model.data.train_ds.packed_sequence=False"
                        )
                        raise e

                    forward_args['packed_seq_params'] = PackedSeqParams(
                        cu_seqlens_q=cu_seqlens,
                        cu_seqlens_kv=cu_seqlens,
                        max_seqlen_q=max_seqlen,
                        max_seqlen_kv=max_seqlen,
                        qkv_format='thd',
                    )
            if compute_profiler is not None and global_microbatch_id is not None:
                compute_profiler.set_microbatch_id(global_microbatch_id)
            if memory_profiler is not None and global_microbatch_id is not None:
                memory_profiler.set_microbatch_id(global_microbatch_id)

            output_tensor = model(**forward_args)

            def loss_func(output_tensor):
                # Loss for a micro-batch (ub)
                loss_for_ub = self.loss_func(batch['loss_mask'], batch['num_valid_tokens_in_ub'], output_tensor)
                cp_size = parallel_state.get_context_parallel_world_size()
                if isinstance(loss_for_ub, dict):
                    # TODO: need a better way to check if loss_func is returning more stuff than just loss... (@adithyare)

                    if set(loss_for_ub.keys()) == set(
                        ["loss", "query_hs", "pos_doc_hs", "pos_cs", "neg_cs", "diff_cs"]
                    ):  # (adithyare) this check will be True for GPT Embedding models
                        loss = loss_for_ub['loss']
                        reduced_loss = average_losses_across_data_parallel_group([loss])
                        pos_cs = average_losses_across_data_parallel_group([loss_for_ub['pos_cs']])
                        neg_cs = average_losses_across_data_parallel_group([loss_for_ub['neg_cs']])
                        diff_cs = average_losses_across_data_parallel_group([loss_for_ub['diff_cs']])
                        return (
                            loss * cp_size,
                            {
                                'avg': reduced_loss,
                                'query_hs': loss_for_ub['query_hs'],
                                'doc_hs': loss_for_ub['pos_doc_hs'],
                                'avg_pos_cs': pos_cs,
                                'avg_neg_cs': neg_cs,
                                'diff_cs': diff_cs,
                            },
                        )
                    elif set(loss_for_ub.keys()) == set(
                        ["loss", "query_pos_doc_logit", "query_neg_doc_logit", "logit_diff"]
                    ):  # (adithyare) this check will be True for GPT Reranker models

                        loss = loss_for_ub['loss']
                        reduced_loss = average_losses_across_data_parallel_group([loss])
                        logit_diff = average_losses_across_data_parallel_group([loss_for_ub['logit_diff']])
                        return (
                            loss * cp_size,
                            {
                                'avg': reduced_loss,
                                'query_pos_doc_logit': loss_for_ub['query_pos_doc_logit'],
                                'query_neg_doc_logit': loss_for_ub['query_neg_doc_logit'],
                                'logit_diff': logit_diff,
                            },
                        )
                    else:
                        raise RuntimeError(f"Dict loss_for_ub has unknown key set {loss_for_ub.keys()}")

                elif validation_step and not self.validation_drop_last:
                    num_valid_tokens_in_ub = batch['num_valid_tokens_in_ub']
                    if loss_for_ub.isnan():
                        assert batch['loss_mask'].count_nonzero() == 0, 'Got NaN loss with non-empty input'
                        loss_sum_for_ub = torch.zeros_like(loss_for_ub)
                        num_valid_tokens_in_ub = 0
                    else:
                        if self.sample_weight == 'constant':
                            num_valid_tokens_in_ub = 1
                        loss_sum_for_ub = num_valid_tokens_in_ub * loss_for_ub

                    loss_sum_and_ub_size_all_gpu = torch.cat(
                        [
                            loss_sum_for_ub.clone().detach().view(1),
                            torch.tensor([num_valid_tokens_in_ub]).cuda().clone().detach(),
                        ]
                    )
                    # Could potentially reduce num_valid_samples_in_microbatch and use that to aggregate instead of len(self._validation_ds)
                    torch.distributed.all_reduce(
                        loss_sum_and_ub_size_all_gpu, group=parallel_state.get_data_parallel_group()
                    )
                    return loss_for_ub * cp_size, {'loss_sum_and_ub_size': loss_sum_and_ub_size_all_gpu}
                else:
                    reduced_loss = average_losses_across_data_parallel_group([loss_for_ub])
                    return loss_for_ub * cp_size, {'avg': reduced_loss}

            return output_tensor, loss_func

        return fwd_output_and_loss_func<|MERGE_RESOLUTION|>--- conflicted
+++ resolved
@@ -121,17 +121,12 @@
             else:
                 config = get_model_config(self.model)
             config.variable_seq_lengths = True
-<<<<<<< HEAD
-        
-=======
-            self.variable_seq_lengths = True
 
         data_parallel_rank = parallel_state.get_data_parallel_rank()
         tensor_parallel_rank = parallel_state.get_tensor_model_parallel_rank()
         pipeline_parallel_rank = parallel_state.get_pipeline_model_parallel_rank()
         self.profile_key = f"{data_parallel_rank}_{pipeline_parallel_rank}_{tensor_parallel_rank}"
 
->>>>>>> 364dc36a
     def setup_metric(self, data_cfg):
         metric_name = "exact_string_match"
         if not hasattr(data_cfg, "metric"):

# Adapted from https://github.com/NVIDIA/NeMo/blob/v2.0.0/nemo/collections/nlp/data/language_modeling/megatron/megatron_batch_samplers.py
# Copyright (c) 2024, The FlatFlow Authors.
# Copyright (c) 2022, NVIDIA CORPORATION. All rights reserved.
#
# Licensed under the Apache License, Version 2.0 (the "License");
# you may not use this file except in compliance with the License.
# You may obtain a copy of the License at
#
#     http://www.apache.org/licenses/LICENSE-2.0
#
# Unless required by applicable law or agreed to in writing, software
# distributed under the License is distributed on an "AS IS" BASIS,
# WITHOUT WARRANTIES OR CONDITIONS OF ANY KIND, either express or implied.
# See the License for the specific language governing permissions and
# limitations under the License.

import os
from typing import Optional
import math

import grpc
import torch.distributed
from megatron.core import parallel_state
from nemo.collections.nlp.data.language_modeling.megatron.megatron_batch_samplers import BaseMegatronBatchSampler

from flatflow import sys
from flatflow.rpc import ControlPlaneClient, run
from flatflow.torch.utils.data.dataset import Dataset

__all__ = ["MegatronPretrainingBatchSampler"]


class MegatronPretrainingBatchSampler(BaseMegatronBatchSampler):
    """Sampler that restricts data loading to a subset of the dataset.
      This Sampler is adopted from nemo's megatron_batch_samplers.
      Planning to apply Torch based support later if necessary.

    .. note::
        Dataset is assumed to be of constant size and that any instance of it always
        returns the same elements in the same order.

    Args:
        dataset (Dataset): Dataset used for sampling.
        total_samples (int): Total number of samples in the dataset.
        consumed_samples (int): Number of samples consumed by the model.
        micro_batch_size (int): Micro batch size integer value.
        global_batch_size (int): Global batch size integer value.
          Calculated as data_parallel_size * per_replica_batch_size.
        data_parallel_rank (int): Data parallel rank integer value.
        data_parallel_size (int): Data parallel size integer value.
        drop_last (bool, optional): If ``True``, then the sampler will drop the
            tail of the data to make it evenly divisible across the number of
            replicas. If ``False``, the sampler will add extra indices to make
            the data evenly divisible across the replicas. (default: ``False``)
        graph (torch.fx.graph) : exported model in torch.fx.graph format.
        pad_samples_to_global_batch_size (bool, optional): If ``True``, then the sampler will pad (default: ``False``)
        seed (int, optional): Random seed used to shuffle the sampler.
            This number should be identical across all processes in the distributed group. (default: ``0``)
        shuffle (bool, optional): If ``True`` (default), sampler will shuffle the indices.
        port (int, optional): Port on the master node (rank 0) to be used for initializing
            the communicator server. (default: ``50051``)
    .. warning::
        In distributed mode, calling the :meth:`set_epoch` method at
        the beginning of each epoch **before** creating the :class:`DataLoader` iterator
        is necessary to make scheduling work properly across multiple epochs.
    """

    def __init__(
        self,
        dataset: Dataset,
        total_samples: int,
        consumed_samples: int,
        micro_batch_size: int,
        global_batch_size: int,
        data_parallel_rank: int,
        data_parallel_size: int,
        drop_last: bool,
        graph: torch.fx.graph,
        pad_samples_to_global_batch_size=False,
        seed: Optional[int] = 0,
        shuffle: bool = True,
        port: int = 50051,
    ) -> None:
        super().__init__(
            total_samples=total_samples,
            consumed_samples=consumed_samples,
            micro_batch_size=micro_batch_size,
            global_batch_size=global_batch_size,
            data_parallel_rank=data_parallel_rank,
            data_parallel_size=data_parallel_size,
            drop_last=drop_last,
            pad_samples_to_global_batch_size=pad_samples_to_global_batch_size,
        )
        self.total_samples: int = total_samples
        self.consumed_samples: int = consumed_samples
        self.micro_batch_size: int = micro_batch_size
        self.data_parallel_rank: int = data_parallel_rank
        self.data_parallel_size: int = data_parallel_size
        self.drop_last: bool = drop_last
        self.tensor_parallel_world_size: int = parallel_state.get_tensor_model_parallel_world_size()
        self.tensor_parallel_rank: int = parallel_state.get_tensor_model_parallel_rank()
        self.pipeline_parallel_rank: int = parallel_state.get_pipeline_model_parallel_rank()
        self.pipeline_parallel_world_size: int = parallel_state.get_pipeline_model_parallel_world_size()
        self.micro_batch_times_data_parallel_size: int = self.micro_batch_size * self.data_parallel_size
        self.dataset = dataset
        self.global_rank = torch.distributed.get_rank()
        self.epoch = 0
        self.indices = []
        self.last_batch_size = self.total_samples % self._global_batch_size
        self.world_size = torch.distributed.get_world_size()
        self.num_data_parallel_group = self.world_size // (
            self.tensor_parallel_world_size * self.pipeline_parallel_world_size
        )
        self.seed = seed
        self.shuffle = shuffle
        self.total_size = total_samples 
        sizes = [sys.getsizeof(self.dataset, index) for index in range(len(self.dataset))]
        self.total_size = len(sizes)

        addr = os.getenv("MASTER_ADDR")
        channel = grpc.insecure_channel(f"{addr}:{port}")

        if self.global_rank == 0:
            run(port, data_parallel_size)

        model_parallel_group = parallel_state.get_model_parallel_group() 
        model_parallel_src_rank = torch.distributed.get_process_group_ranks(model_parallel_group)[0]
        self.schedule = []
        self.schedule_size = [0]
        if self.pipeline_parallel_rank == 0 and self.tensor_parallel_rank == 0:
            self.client = ControlPlaneClient(self.global_rank, channel)
            self.client.Init(
                global_batch_size,
                micro_batch_size,
                graph,
                sizes if self.global_rank == 0 else None,
            )

    def set_epoch(self, epoch: int) -> None:
        """Sets the epoch for this sampler. This ensures all replicas use a different random ordering for each epoch.
        Otherwise, the next iteration of this sampler will yield the same ordering.

        Args:
            epoch (int): Epoch number.
        """
        self.epoch = epoch

    def __iter__(self):
        indices = []
<<<<<<< HEAD
        model_parallel_group = parallel_state.get_model_parallel_group() 
=======
        model_parallel_group = parallel_state.get_model_parallel_group()
        model_parallel_group_ranks = torch.distributed.get_process_group_ranks(model_parallel_group)
>>>>>>> f05be1f1
        model_parallel_src_rank = torch.distributed.get_process_group_ranks(model_parallel_group)[0]
        is_model_parallel_src = (self.global_rank == model_parallel_src_rank)
        if self.shuffle:
            # deterministically shuffle based on epoch and seed
            g = torch.Generator()
            g.manual_seed(self.seed + self.epoch)
            indices = torch.randperm(len(self.dataset), generator=g).tolist()
        else:
            indices = list(range(len(self.dataset)))

        if not self.drop_last:
            # add extra samples to make it evenly divisible
            padding_size = self.total_size - len(indices)
            if padding_size <= len(indices):
                indices += indices[:padding_size]
            else:
                indices += (indices * math.ceil(padding_size / len(indices)))[:padding_size]
        else:
            # remove tail of data to make it evenly divisible.
            indices = indices[: self.total_size]
        assert len(indices) == self.total_size

        # receive the reordered computation schedule from the control plane
        if is_model_parallel_src:
            self.schedule = self.client.Broadcast(self.epoch, indices)
            self.schedule_size = [len(self.schedule)]
            self.epoch +=1

        torch.distributed.broadcast_object_list(self.schedule_size, src=model_parallel_src_rank, group=model_parallel_group)
        if not is_model_parallel_src:
            self.schedule = [0] * self.schedule_size[0]
        torch.distributed.broadcast_object_list(self.schedule, src=model_parallel_src_rank, group=model_parallel_group)

        batch = []
        for idx in range(self.schedule_size[0]):
            batch.append(self.schedule[idx])
            if len(batch) == self._global_batch_size_on_this_data_parallel_rank:
                self.consumed_samples += self._global_batch_size
                yield batch
                batch = []

        if len(batch) > 0 and not self.drop_last and self.pad_samples_to_global_batch_size:
            num_pad = self._global_batch_size_on_this_data_parallel_rank - len(batch)
            batch = batch + [-1] * num_pad
            yield batch
        self.consumed_samples = 0

    def __del__(self) -> None:
        if hasattr(self, 'client') and self.client.rank == 0:
            self.client.Finalize()<|MERGE_RESOLUTION|>--- conflicted
+++ resolved
@@ -147,12 +147,7 @@
 
     def __iter__(self):
         indices = []
-<<<<<<< HEAD
         model_parallel_group = parallel_state.get_model_parallel_group() 
-=======
-        model_parallel_group = parallel_state.get_model_parallel_group()
-        model_parallel_group_ranks = torch.distributed.get_process_group_ranks(model_parallel_group)
->>>>>>> f05be1f1
         model_parallel_src_rank = torch.distributed.get_process_group_ranks(model_parallel_group)[0]
         is_model_parallel_src = (self.global_rank == model_parallel_src_rank)
         if self.shuffle:
